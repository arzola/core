--- conflicted
+++ resolved
@@ -1,10 +1,7 @@
 ## v3.21.0-beta.18 - [April 26, 2024](https://github.com/lando/core/releases/tag/v3.21.0-beta.18)
 
-<<<<<<< HEAD
 * Fixed bug that prevented password prompts from rendering
-=======
 * Fixed inescapable password prompt when starting aborting a lando start
->>>>>>> 56950be0
 
 ## v3.21.0-beta.17 - [April 23, 2024](https://github.com/lando/core/releases/tag/v3.21.0-beta.17)
 
