## {{ UNRELEASED_VERSION }} - [{{ UNRELEASED_DATE }}]({{ UNRELEASED_LINK }})

<<<<<<< HEAD
* Fixed updating bug caused by improperly named `v3.21.0-beta18` `@lando/cli` release
=======
* Added `leia` tests for `sql-import.sh` and `sql-export.sh`
* Improved `sql-import.sh` to drop and recreate `mysql` and `mariadb` tables before importing
>>>>>>> dbfb3e12

## v3.21.0-beta.19 - [May 9, 2024](https://github.com/lando/core/releases/tag/v3.21.0-beta.19)

### New Features

* Added ability to autostart Docker Desktop for Windows from within WSL instances [#164](https://github.com/lando/core/pull/164)
* Improved method for locating and starting Docker Desktop on Windows [#164](https://github.com/lando/core/pull/164)
* Updated default Docker Compose version to `2.27.0`
* Updated default Docker Desktop version to `4.30.0`
* Updated default Docker Engine version to `26.1.1`
* Updated tested Docker Desktop range to `<=4.30`
* Updated tested Docker Engine range to `<27`
* Updated `sql-export.sh` to use `mariadb-dump` command (if available). [#148](https://github.com/lando/core/pull/148)

### Bug Fixes

* Fixed bug that caused Lando to be too impatient when starting Docker Desktop [#164](https://github.com/lando/core/pull/164)
* Fixed unclear error when cancelling certain prompts

### Internal

* Added `buildkit` as an alias for `buildx` in `l337` service `image` key
* Changed `download-x` to prefer `ipv4` [#165](https://github.com/lando/core/pull/165)
* Changed `rebuild` to `kill` instead of `stop`
* Improved error handling on `download-x` [#165](https://github.com/lando/core/pull/165)

## v3.21.0-beta.18 - [April 29, 2024](https://github.com/lando/core/releases/tag/v3.21.0-beta.18)

* Fixed bug that prevented password prompts from rendering
* Fixed inescapable password prompt when starting aborting a lando start
* Improved `MINMAX UID/GID` assignment to reduce exporting layers weirdness

## v3.21.0-beta.17 - [April 23, 2024](https://github.com/lando/core/releases/tag/v3.21.0-beta.17)

* Fixed some stuff in nascent `LandoService4` for demoing puroses

## v3.21.0-beta.16 - [April 23, 2024](https://github.com/lando/core/releases/tag/v3.21.0-beta.16)

* Added dumb `linux` `ssh-agent` support for nascent `LandoService4`

## v3.21.0-beta.15 - [April 20, 2024](https://github.com/lando/core/releases/tag/v3.21.0-beta.15)

### Notes

* Users can now try out the lowest level and first `api: 4` service. [Read more](https://docs.lando.dev/core/v3/services/l337.html)

### New Features

* Added `buildx` toggle to `l337` service `image` key
* Added build `args` support to `l337` service `image` key
* Added `ssh` support to `l337` service `image` key
* Changed default `l337` service builder to `buildx`
* Improved `api: 4` image build errors and handling

### Bug Fixes

* Fixed bug causing `healthy` info to not persist correctly
* Fixed bug causing proxy `502 Bad Gateway` when assiging duplicate `urls` with different `ports`
* Fixed inconsistent container shutdown by switching from `kill` to `stop`
* Fixed inconsistent error display in `dc2` `listr` renderer

### Internal

* Changed default `healthy` info from `true` to `unknown`
* Changed `api: 4` service info to provide a `state` key
* Added `app.updateComposeCache()` and `app.v4.updateComposeCache` for better metadata consistencu

## v3.21.0-beta.14 - [April 10, 2024](https://github.com/lando/core/releases/tag/v3.21.0-beta.14)

### New Features

* Added better messages on when and how to update Docker components
* Updated default Docker Compose version to `2.26.1`
* Updated default Docker Desktop version to `4.29.0`
* Updated default Docker Engine version to `26.0.0`
* Updated tested Docker Desktop range to `<=4.29`
* Updated tested Docker Engine range to `<27`

### Bug Fixes

* Fixed bug where `lando update` check failures were failing silently
* Fixed bug where `GITHUB_TOKEN` was being used, if set, to get `lando update` info

### Internal

* Changed `lando update` GitHub `@octokit/rest` auth to use `LANDO_GITHUB_TOKEN` instead of `GITHUB_TOKEN`

## v3.21.0-beta.13 - [April 6, 2024](https://github.com/lando/core/releases/tag/v3.21.0-beta.13)

### New Features

* Improved `healthcheck` so it can now be disabled with `healthcheck: false`

## v3.21.0-beta.12 - [March 25, 2024](https://github.com/lando/core/releases/tag/v3.21.0-beta.12)

* This release has no content and exists so we can switch over to [@lando/setup-lando](https://github.com/lando/setup-lando) for POSIX install

## v3.21.0-beta.11 - [March 18, 2024](https://github.com/lando/core/releases/tag/v3.21.0-beta.11)

### Fixes

* Fixed `lando shellenv` to remove duplicate `PATH` entries

## v3.21.0-beta.10 - [March 15, 2024](https://github.com/lando/core/releases/tag/v3.21.0-beta.10)

### New Features

* Introduced "Untested Docker Version" notice
* Improved `sudo` user detection on Linux
* Improved Docker compatibility messages
* Improved `wsl` status detection
* Improved `spawn` debugging output
* Updated default Docker Compose version to `2.24.6`
* Updated default Docker Desktop version to `4.28.0`
* Updated supported Docker Desktop range to `>=4.0.0 <5`
* Updated supported Docker Engine range to `<26`

### Fixes

* Fixed `--debug` causing `lando setup -y` to hang in GitHub Actions `windows` runners
* Fixed errors caused by "legacy" plugins [#127](https://github.com/lando/core/issues/127)
* Fixed `lando setup` incorrectly reporting double the plugin installed total
* Fixed `once` events running more than `once`
* Fixed prompt showing in `non-interactive` environments
* Updated `lando-experimental` to new plugin format

## v3.21.0-beta.9 - [March 10, 2024](https://github.com/lando/core/releases/tag/v3.21.0-beta.9)

### New Features

* Improved `lando shellenv` to work on Windows shells like `powershell.exe`, `cmd.exe` and `bash.exe`

### Fixes

* Fixed CLI update issues on Windows [#109](https://github.com/lando/core/issues/109) [#122](https://github.com/lando/core/issues/122)
* Fixed encoding error in default `write-file`

## DevOps

* Switched `leia` tests to run against `3-dev-slim` for now

### Internal

* Changed `lando update` to download CLI binaries to the Lando 4 `cacheDir`
* Improved `download-x` to auto create nonexistent paths as needed

## v3.21.0-beta.8 - [March 5, 2024](https://github.com/lando/core/releases/tag/v3.21.0-beta.8)

* This release has no content it exists to provide version syncing with `@lando/cli`

## v3.21.0-beta.7 - [March 1, 2024](https://github.com/lando/core/releases/tag/v3.21.0-beta.7)

### Fixes

* Added general purpose error `trap` to Docker Desktop install script on Windows, maybe fixes [#118](https://github.com/lando/core/issues/118)
* Changed `lando shellenv` to print to `stderr` when it has no shellenv to print
* Fixed issue with `wsl.exe` throwing an error when not found [#117](https://github.com/lando/core/issues/117)
* Fixed issue with `is-group-member` throwing an when target group was nonexistent [#116](https://github.com/lando/core/issues/116)

### Internal

* Improved `is-group-member` so it does not require the existence of the target group
* Improved `run-command`, `run-elevated` and `run-powershell-script` so they correctly handle pre-command executing errors eg `ENOENT`

## v3.21.0-beta.6 - [February 28, 2024](https://github.com/lando/core/releases/tag/v3.21.0-beta.6)

### Fixes

* Improved `lando shellenv` so it prints a message if your environment is already g2g

### Internal

* Improved `get-shellenv-paths` to filter nonexistent paths

## v3.21.0-beta.5 - [February 26, 2024](https://github.com/lando/core/releases/tag/v3.21.0-beta.5)

### New Features

* Added support for `slim` CLI updates

### Fixes

* Fixed `Cannot write to ...` CLI update isseus on Linux and macOS [#109](https://github.com/lando/core/issues/109) [#122](https://github.com/lando/core/issues/122)

## v3.21.0-beta.4 - [February 22, 2024](https://github.com/lando/core/releases/tag/v3.21.0-beta.4)

### Fixes

* Fixed Docker Engine autostart for users using `service` instead of `systemctl` [#110](https://github.com/lando/core/issues/110)
* Reverted to older `moveConfig` that i guess silently failed in a good way by @pirog in https://github.com/lando/core/pull/115

### New Contributors

* @soleneggd made their first contribution in https://github.com/lando/core/pull/113

## v3.21.0-beta.3 - [February 21, 2024](https://github.com/lando/core/releases/tag/v3.21.0-beta.3)

### Fixes

* Fixed `warnings is not defined` error when trying to bring up `proxy`
* Fixed nested plugins eg `@lando/healthcheck` not showing correct update status
* Fixed incorrect count showing on `lando plugin-add`
* Fixed Docker Engine autostart for users using `service` instead of `systemctl` [#110](https://github.com/lando/core/issues/110)

## v3.21.0-beta.2 - [February 20, 2024](https://github.com/lando/core/releases/tag/v3.21.0-beta.2)

### New Features

* Updated default Docker Compose version to `2.24.5`
* Updated default Docker Desktop version to `4.27.2`
* Updated default Docker Engine version to `25.0.3`
* Updated supported Docker Desktop range to `<4.28`
* Updated supported Docker Engine range to `<26`

### Fixes

* Fixed `Enquirer is a peer dependency that must be installed separately` showing up on `lando setup` [#105](https://github.com/lando/core/issues/105)
* Improved dependency version compatibility check to be [more forgiving](https://www.youtube.com/watch?v=1DxFDK8kmPY) [#104](https://github.com/lando/core/issues/104)

### Internal

* Changed default `api: 4` service from `l337` to `lando`
* Renamed `v4.orchestratorVersion` to `v4.composeApi`

## v3.21.0-beta.1 - [February 16, 2024](https://github.com/lando/core/releases/tag/v3.21.0-beta.1)

* This release has no content, it exists to move forward our versioning.

## v3.21.0-alpha.10 - [January 3, 2024](https://github.com/lando/core/releases/tag/v3.21.0-alpha.10)

* Removed dangling reference to utils.appMachineName to fix init issue.

## v3.21.0-alpha.9 - [December 12, 2023](https://github.com/lando/core/releases/tag/v3.21.0-alpha.9)

### Internal

* Removed `copy-dir` in attempt to simplify/minimize/reduce dependencies
* Removed lingering `db-tools` tests which should happen in implementating plugins now

## v3.21.0-alpha.8 - [December 7, 2023](https://github.com/lando/core/releases/tag/v3.21.0-alpha.8)

* This release has no content, it exists to test new `lando update` flows

## v3.21.0-alpha.7 - [December 5, 2023](https://github.com/lando/core/releases/tag/v3.21.0-alpha.7)

### **DANGER NOTES**

This is an `alpha` release which means:

* Definitely don't try it out unless you are into [risky business](https://www.youtube.com/watch?v=G2UVsyVLLcE)
* It is "feature complete" but has very little automated testing so we cannot guarantee any level of "it works" beyond "it works on our machines" ;)
* Subsequent releases could be breaking, _very breaking_

So, basically, if you have real work you need to do we recommend you [don't try it](https://www.youtube.com/watch?v=7Ood-IE7sx4)!

### New Features

* Added `autostart` Docker Engine support to Linux
* Added `lando update` command so Lando and installed plugins can self-update
* Added hidden `lando setup` command to replace package installers
* Added hidden `lando plugin-add` command to install external plugins
* Added hidden `lando plugin-remove` command to remove external plugins
* Improved `lando version` to give more total version information

### Fixes

* Fixed broken Docker Compose|Desktop|Engine links
* Fixed bug causing `lando` services to report `Up` when they actually `Exited` non-zero
* Fixed longstanding bug causing some debug output to print to `stdout` instead of `stderr`
* Improved post-start status message granularity, they can one of `tip|info|warn|error` now
* Improved post-start status message accessibility
* Improved "Update Available" warning to be less **INTENSE**, is now a post-start info message
* Improved `LANDO_DEBUG` to also throw a stack trace

### Internal

* Added `app.addMessage` for more granular and accessible post-start app status reporting
* Changed `lando.log` and `app.log` to be more like `debug`
* Bumped minimum `node` version to `18`
* Bumped supported Docker Desktop version to `>4 <4.27`
* Removed lingering and dangling should-now-be-in-plugins code eg `_drupaly.js`
* Reorganized core to be more like `@lando/core-next` (eg Lando 4)
* Switched (fully, finally) from `github` to `@octokit/rest`
* Switched plugin package manager to `npm`
* Removed `bundledDependencies` from `package.json`, now handled by `@lando/prepare-release-action@v3`
* Removed `dayjs` dependency
* Removed `github` dependency
* Removed `mkdirp` dependency

### DEPRECATIONS

* DEPRECATED `app.addWarning` in favor of `app.addMessage`

## v3.21.0-alpha.6 - [December 5, 2023](https://github.com/lando/core/releases/tag/v3.21.0-alpha.6)

> This will begin to set things right

### New Features

* Added `autostart` Docker Engine support to Linux
* Added `lando update` command so Lando and installed plugins can self-update
* Added hidden `lando setup` command to replace package installers
* Added hidden `lando plugin-add` command to install external plugins
* Added hidden `lando plugin-remove` command to remove external plugins
* Improved `lando version` to give more total version information

### Fixes

* Fixed broken Docker Compose|Desktop|Engine links
* Fixed bug causing `lando` services to report `Up` when they actually `Exited` non-zero
* Fixed longstanding bug causing some debug output to print to `stdout` instead of `stderr`
* Improved post-start status message granularity, they can one of `tip|info|warn|error` now
* Improved post-start status message accessibility
* Improved "Update Available" warning to be less **INTENSE**, is now a post-start info message

### Internal

* Added `app.addMessage` for more granular and accessible post-start app status reporting
* Changed `lando.log` and `app.log` to be more like `debug`
* Bumped minimum `node` version to `18`
* Bumped supported Docker Desktop version to `>4 <4.27`
* Removed lingering and dangling should-now-be-in-plugins code eg `_drupaly.js`
* Reorganized core to be more like `@lando/core-next` (eg Lando 4)
* Switched (fully, finally) from `github` to `@octokit/rest`
* Switched plugin package manager to `npm`
* Removed `bundledDependencies` from `package.json`, now handled by `@lando/prepare-release-action@v3`
* Removed `dayjs` dependency
* Removed `github` dependency
* Removed `mkdirp` dependency

### DEPRECATIONS

* DEPRECATED `app.addWarning` in favor of `app.addMessage`

## v3.21.0-alpha.5 - [December 5, 2023](https://github.com/lando/core/releases/tag/v3.21.0-alpha.5)

> This will begin to set things right

### New Features

* Added `autostart` Docker Engine support to Linux
* Added `lando update` command so Lando and installed plugins can self-update
* Added hidden `lando setup` command to replace package installers
* Added hidden `lando plugin-add` command to install external plugins
* Added hidden `lando plugin-remove` command to remove external plugins
* Improved `lando version` to give more total version information

### Fixes

* Fixed broken Docker Compose|Desktop|Engine links
* Fixed bug causing `lando` services to report `Up` when they actually `Exited` non-zero
* Fixed longstanding bug causing some debug output to print to `stdout` instead of `stderr`
* Improved post-start status message granularity, they can one of `tip|info|warn|error` now
* Improved post-start status message accessibility
* Improved "Update Available" warning to be less **INTENSE**, is now a post-start info message

### Internal

* Added `app.addMessage` for more granular and accessible post-start app status reporting
* Changed `lando.log` and `app.log` to be more like `debug`
* Bumped minimum `node` version to `18`
* Bumped supported Docker Desktop version to `>4 <4.27`
* Removed lingering and dangling should-now-be-in-plugins code eg `_drupaly.js`
* Reorganized core to be more like `@lando/core-next` (eg Lando 4)
* Switched (fully, finally) from `github` to `@octokit/rest`
* Switched plugin package manager to `npm`
* Removed `bundledDependencies` from `package.json`, now handled by `@lando/prepare-release-action@v3`
* Removed `dayjs` dependency
* Removed `github` dependency
* Removed `mkdirp` dependency

### DEPRECATIONS

* DEPRECATED `app.addWarning` in favor of `app.addMessage`

## v3.21.0-alpha.4 - [December 5, 2023](https://github.com/lando/core/releases/tag/v3.21.0-alpha.4)

> This will begin to set things right

### New Features

* Added `autostart` Docker Engine support to Linux
* Added `lando update` command so Lando and installed plugins can self-update
* Added hidden `lando setup` command to replace package installers
* Added hidden `lando plugin-add` command to install external plugins
* Added hidden `lando plugin-remove` command to remove external plugins
* Improved `lando version` to give more total version information

### Fixes

* Fixed broken Docker Compose|Desktop|Engine links
* Fixed bug causing `lando` services to report `Up` when they actually `Exited` non-zero
* Fixed longstanding bug causing some debug output to print to `stdout` instead of `stderr`
* Improved post-start status message granularity, they can one of `tip|info|warn|error` now
* Improved post-start status message accessibility
* Improved "Update Available" warning to be less **INTENSE**, is now a post-start info message

### Internal

* Added `app.addMessage` for more granular and accessible post-start app status reporting
* Changed `lando.log` and `app.log` to be more like `debug`
* Bumped minimum `node` version to `18`
* Bumped supported Docker Desktop version to `>4 <4.27`
* Removed lingering and dangling should-now-be-in-plugins code eg `_drupaly.js`
* Reorganized core to be more like `@lando/core-next` (eg Lando 4)
* Switched (fully, finally) from `github` to `@octokit/rest`
* Switched plugin package manager to `npm`
* Removed `bundledDependencies` from `package.json`, now handled by `@lando/prepare-release-action@v3`
* Removed `dayjs` dependency
* Removed `github` dependency
* Removed `mkdirp` dependency

### DEPRECATIONS

* DEPRECATED `app.addWarning` in favor of `app.addMessage`

## v3.21.0-alpha.3 - [December 4, 2023](https://github.com/lando/core/releases/tag/v3.21.0-alpha.3)

> This will begin to set things right

### New Features

* Added `autostart` Docker Engine support to Linux
* Added `lando update` command so Lando and installed plugins can self-update
* Added hidden `lando setup` command to replace package installers
* Added hidden `lando plugin-add` command to install external plugins
* Added hidden `lando plugin-remove` command to remove external plugins
* Improved `lando version` to give more total version information

### Fixes

* Fixed broken Docker Compose|Desktop|Engine links
* Fixed bug causing `lando` services to report `Up` when they actually `Exited` non-zero
* Fixed longstanding bug causing some debug output to print to `stdout` instead of `stderr`
* Improved post-start status message granularity, they can one of `tip|info|warn|error` now
* Improved post-start status message accessibility
* Improved "Update Available" warning to be less **INTENSE**, is now a post-start info message

### Internal

* Added `app.addMessage` for more granular and accessible post-start app status reporting
* Changed `lando.log` and `app.log` to be more like `debug`
* Bumped minimum `node` version to `18`
* Bumped supported Docker Desktop version to `>4 <4.27`
* Removed lingering and dangling should-now-be-in-plugins code eg `_drupaly.js`
* Reorganized core to be more like `@lando/core-next` (eg Lando 4)
* Switched (fully, finally) from `github` to `@octokit/rest`
* Switched plugin package manager to `npm`
* Removed `bundledDependencies` from `package.json`, now handled by `@lando/prepare-release-action@v3`
* Removed `dayjs` dependency
* Removed `github` dependency
* Removed `mkdirp` dependency

### DEPRECATIONS

* DEPRECATED `app.addWarning` in favor of `app.addMessage`

## v3.21.0-alpha.2 - [December 4, 2023](https://github.com/lando/core/releases/tag/v3.21.0-alpha.2)

> This will begin to set things right

### New Features

* Added `autostart` Docker Engine support to Linux
* Added `lando update` command so Lando and installed plugins can self-update
* Added hidden `lando setup` command to replace package installers
* Added hidden `lando plugin-add` command to install external plugins
* Added hidden `lando plugin-remove` command to remove external plugins
* Improved `lando version` to give more total version information

### Fixes

* Fixed broken Docker Compose|Desktop|Engine links
* Fixed bug causing `lando` services to report `Up` when they actually `Exited` non-zero
* Fixed longstanding bug causing some debug output to print to `stdout` instead of `stderr`
* Improved post-start status message granularity, they can one of `tip|info|warn|error` now
* Improved post-start status message accessibility
* Improved "Update Available" warning to be less **INTENSE**, is now a post-start info message

### Internal

* Added `app.addMessage` for more granular and accessible post-start app status reporting
* Bumped minimum `node` version to `18`
* Bumped supported Docker Desktop version to `>4 <4.26`
* Removed lingering and dangling should-now-be-in-plugins code eg `_drupaly.js`
* Reorganized core to be more like `@lando/core-next` (eg Lando 4)
* Switched (fully, finally) from `github` to `@octokit/rest`
* Switched plugin package manager to `npm`
* Removed `github` dependency
* Removed `mkdirp` dependency

### DEPRECATIONS

* DEPRECATED `app.addWarning` in favor of `app.addMessage`

## v3.21.0-alpha.1 - [December 4, 2023](https://github.com/lando/core/releases/tag/v3.21.0-alpha.1)

> This will begin to set things right

### New Features

* Added `autostart` Docker Engine support to Linux
* Added `lando update` command so Lando and installed plugins can self-update
* Added hidden `lando setup` command to replace package installers
* Added hidden `lando plugin-add` command to install external plugins
* Added hidden `lando plugin-remove` command to remove external plugins
* Improved `lando version` to give more total version information

### Fixes

* Fixed broken Docker Compose|Desktop|Engine links
* Fixed bug causing `lando` services to report `Up` when they actually `Exited` non-zero
* Fixed longstanding bug causing some debug output to print to `stdout` instead of `stderr`
* Improved post-start status message granularity, they can one of `tip|info|warn|error` now
* Improved post-start status message accessibility
* Improved "Update Available" warning to be less **INTENSE**, is now a post-start info message

### Internal

* Added `app.addMessage` for more granular and accessible post-start app status reporting
* Bumped minimum `node` version to `18`
* Bumped supported Docker Desktop version to `>4 <4.26`
* Removed lingering and dangling should-now-be-in-plugins code eg `_drupaly.js`
* Reorganized core to be more like `@lando/core-next` (eg Lando 4)
* Switched (fully, finally) from `github` to `@octokit/rest`
* Switched plugin package manager to `npm`
* Removed `github` dependency
* Removed `mkdirp` dependency

### DEPRECATIONS

* DEPRECATED `app.addWarning` in favor of `app.addMessage`

## v3.20.4 - [October 6, 2023](https://github.com/lando/core/releases/tag/v3.20.4)

### Fixes

* Fixed borked path leading to `Cannot find module './laemp.js'`

## v3.20.3 - [October 6, 2023](https://github.com/lando/core/releases/tag/v3.20.3)

### Fixes

* Fixed `Inappropriate ioctl for device` errors for interactive build steps and events when using `docker-compose` 2 [#70](https://github.com/lando/core/issues/70)
* Fixed race condition in some init `sources` causing command to run before user was properly setup
* Fixed `docker-compose` continually autodownloading on Windows [#67](https://github.com/lando/core/issues/67)

### Internal

* Added `inits` directory to list of plugin autoloaders
* Added `none` recipe for testing purposes
* Moved `_lamp` and `_drupaly` recipes into `builders` folder
* Set `inits` directory as the preferred `init` source
* Switched `github` init `source` to use `@octokit/rest`

## v3.20.2 - [September 30, 2023](https://github.com/lando/core/releases/tag/v3.20.2)

### Fixes

* Fixed regression which broke disabling `tooling` commands [#62](https://github.com/lando/core/issues/62)
* Improved `docker-compose` auto-download so it is more transparent [#63](https://github.com/lando/core/issues/63)
* Improved `docker-compose` download verification [#63](https://github.com/lando/core/issues/63)

## v3.20.1 - [September 27, 2023](https://github.com/lando/core/releases/tag/v3.20.1)

### Fixes

* Fixed bug where `tooling` commands using `app` bootstrap would use `/` instead of `appMount`

## v3.20.0 - [September 22, 2023](https://github.com/lando/core/releases/tag/v3.20.0)

### New Features

* Added support for Docker Compose V2 which is now the default orchestrator. [Read more](https://docs.lando.dev/core/v3/orchestrator.html).
* Added an `orchestratorVersion` option to the global config. [Read more](https://docs.lando.dev/core/v3/orchestrator.html).
* Added `healthcheck` support to all Lando 3 services. [Read more](https://docs.lando.dev/core/v3/healthcheck.html).
* Added a generic Lando 3 `lando` service into core. See [Read more](https://docs.lando.dev/core/v3/lando-service.html).
* Bumped support of Docker Compose to `1.x.x || 2.x.x`
* Bumped support of Docker Desktop to `>=4.0.0 <4.24`
* Bumped support of Docker Engine to `>=18 <25`
* Dropped support for Docker Desktop `<4.0.0`

### Fixes

* Fixed bug where `lando ssh --help` was incorrectly listing `appserver` as the default `service` in some situations
* Fixed bug where `cli` was needlessly printing `usermod: no changes` [#152](https://github.com/lando/cli/pull/152)
* Fixed bug where dynamic tooling events were not setting the service with an option correctly
* Fixed bug where `proxy` service was wiping out `app.compose`
* Fixed deprecated usage of `network.external.name` on `lando_proxyedge`

### Internal

* `config.yml` from `@lando/core` is now loaded after the `config.yml` from `@lando/cli`

### DEPRECATIONS

#
### Global Config

  * `composeBin` is now discouraged in favor of `orchestratorVersion`. [Read more](https://docs.lando.dev/core/v3/orchestrator.html).
  * `max` and `min` in `dockerSupportedVersions` are now discouraged in favor of `satisfies`. [See example](https://github.com/lando/core/blob/main/config.yml).

## v3.17.2 - [June 20, 2023](https://github.com/lando/core/releases/tag/v3.17.2)

* Fixed busted cutover to new release process take 2

## v3.17.1 - [June 20, 2023](https://github.com/lando/core/releases/tag/v3.17.1)

* Fixed busted cutover to new release process

## v3.17.0 - [June 20, 2023](https://github.com/lando/core/releases/tag/v3.17.0)

* Added `~/.lando/bin` as preferred install location for Docker Compose
* Switched release flow over to [@lando/prepare-release-action](https://github.com/lando/prepare-release-action)
* Docker Compose `1.29.2` will now be automatically installed to `~/.lando/bin` if a suitable version is not detected, this is to prepare for Docker Compose V1 being removed from Docker Desktop

## v3.16.2 - [June 5, 2023](https://github.com/lando/core/releases/tag/v3.16.2)

* Fixed bug causing key sanitization to mutate the underlying data

## v3.16.1 - [May 25, 2023](https://github.com/lando/core/releases/tag/v3.16.1)

* Added metadata required for `@lando/core` to be pass plugin validation

## v3.16.0 - [May 11, 2023](https://github.com/lando/core/releases/tag/v3.16.0)

* Added default `okCodes` to the scanner to allow `3xx` and `404` [#39](https://github.com/lando/core/pull/39).

## v3.15.0 - [April 7, 2023](https://github.com/lando/core/releases/tag/v3.15.0)

* Added `maxRedirects` as a configurable option of the new `scanner`
* Reverted new url `scanner` to not follow redirects by default, this is more aligned with the behavior of the older `scanner`. [READ MORE](https://docs.lando.dev/core/v3/scanner.html)

## v3.14.0 - [March 1, 2023](https://github.com/lando/core/releases/tag/v3.14.0)

* Added new and improved URL `scanner` provides real time feedback on service status. [READ MORE](https://docs.lando.dev/core/v3/scanner.html)
* Improved `scanner` reliability by preferring IPv4 [#21](https://github.com/lando/core/issues/21)

## v3.11.0 - [February 26, 2023](https://github.com/lando/core/releases/tag/v3.11.0)

* Added detection of MySQL 8 DBs for `laemp` recipes to insert appropriate config [lando/lando#1426](https://github.com/lando/lando/issues/1462)

## v3.10.0 - [January 23, 2023](https://github.com/lando/core/releases/tag/v3.10.0)

* Bumped version just to indicate push to stable

## v3.8.5 - [January 20, 2023](https://github.com/lando/core/releases/tag/v3.8.5)

* Added support for "sandboxed" v3 plugins in anticipation of plugin hybridization
* Fixed bug causing loading of non V3 plugins on Windows [#27](https://github.com/lando/core/issues/27)

## v3.8.4 - [January 18, 2023](https://github.com/lando/core/releases/tag/v3.8.4)

* Added workaround to help with `VirtioFS` support in Docker Desktop `4.16.1`
* Bumped supported Docker Desktop version to `4.16.99`

## v3.8.3 - [January 13, 2023](https://github.com/lando/core/releases/tag/v3.8.3)

* Fixed bug causing `null` `lando.versions` to fatally error

## v3.8.2 - [December 11, 2022](https://github.com/lando/core/releases/tag/v3.8.2)

* Needed fixes to power a deteched `@lando/core`

## v3.8.1 - [December 11, 2022](https://github.com/lando/core/releases/tag/v3.8.1)

* [Ejected the core](https://www.youtube.com/watch?v=BhQ59YzEdUY)
* Removed `lando-alliance` core plugin

## v3.8.0 - [December 10, 2022](https://github.com/lando/core/releases/tag/v3.8.0)

* Core ejected

## v3.7.0 - [December 6, 2022](https://github.com/lando/core/releases/tag/v3.7.0)

* Tagging a release for docs and prepping for decoupling

## v3.6.5 - [December 2, 2022](https://github.com/lando/core/releases/tag/v3.6.5)

Lando is **free* * and **open source* * software that relies on contributions from developers like you! If you like Lando then help us spend more time making, updating and supporting it by [contributing](https://github.com/sponsors/lando).

### Core

* Redid the package and release flow.

### Plugins

* Updated to `@lando/acquia` version [`0.5.2`](https://github.com/lando/acquia/releases/tag/v0.5.2)
* Updated to `@lando/backdrop` version [`0.5.1`](https://github.com/lando/backdrop/releases/tag/v0.5.1)
* Updated to `@lando/dotnet` version [`0.5.1`](https://github.com/lando/dotnet/releases/tag/v0.5.1)
* Updated to `@lando/go` version [`0.5.1`](https://github.com/lando/go/releases/tag/v0.5.1)
* Updated to `@lando/lagoon` version [`0.5.3`](https://github.com/lando/lagoon/releases/tag/v0.5.3)
* Updated to `@lando/mssql` version [`0.5.1`](https://github.com/lando/mssql/releases/tag/v0.5.1)
* Updated to `@lando/mysql` version [`0.5.1`](https://github.com/lando/mysql/releases/tag/v0.5.1)
* Updated to `@lando/node` version [`0.5.1`](https://github.com/lando/node/releases/tag/v0.5.1)
* Updated to `@lando/pantheon` version [`0.5.9`](https://github.com/lando/pantheon/releases/tag/v0.5.9)
* Updated to `@lando/php` version [`0.5.4`](https://github.com/lando/php/releases/tag/v0.5.4)
* Updated to `@lando/python` version [`0.5.1`](https://github.com/lando/python/releases/tag/v0.5.1)
* Updated to `@lando/ruby` version [`0.5.1`](https://github.com/lando/ruby/releases/tag/v0.5.1)

## v3.6.4 - [April 19, 2022](https://github.com/lando/cli/releases/tag/v3.6.4)

Lando is **free* * and **open source* * software that relies on contributions from developers like you! If you like Lando then help us spend more time making, updating and supporting it by [contributing](https://github.com/sponsors/lando).

### Plugins

* Updated to `@lando/php` version [`0.5.3`](https://github.com/lando/php/releases/tag/v0.5.3)

## v3.6.3 - [April 13, 2022](https://github.com/lando/cli/releases/tag/v3.6.3)

Lando is **free* * and **open source* * software that relies on contributions from developers like you! If you like Lando then help us spend more time making, updating and supporting it by [contributing](https://github.com/sponsors/lando).

### Core

* Add/more logging [PR #69](https://github.com/lando/cli/pull/69)
* Provide some VERY basic validation around official lando plugins [PR #131](https://github.com/lando/cli/pull/131)
* More petty codespell corrections and other doc changes

### Plugins

* Updated to `@lando/drupal` version [`0.5.3`](https://github.com/lando/drupal/releases/tag/v0.5.3)
* Updated to `@lando/laravel` version [`0.5.2`](https://github.com/lando/laravel/releases/tag/v0.5.2)
* Updated to `@lando/pantheon` version [`0.5.8`](https://github.com/lando/pantheon/releases/tag/v0.5.8)
* Updated to `@lando/php` version [`0.5.2`](https://github.com/lando/php/releases/tag/v0.5.2)

## v3.6.2 - [February 2, 2022](https://github.com/lando/cli/releases/tag/v3.6.2)

Lando is **free* * and **open source* * software that relies on contributions from developers like you! If you like Lando then help us spend more time making, updating and supporting it by [contributing](https://github.com/sponsors/lando).

### Plugins

* Updated to `@lando/drupal` version [`0.5.1`](https://github.com/lando/drupal/releases/tag/v0.5.1)
* Updated to `@lando/mean` version [`0.5.1`](https://github.com/lando/mean/releases/tag/v0.5.1)
* Updated to `@lando/pantheon` version [`0.5.6`](https://github.com/lando/pantheon/releases/tag/v0.5.6)
* Updated to `@lando/php` version [`0.5.1`](https://github.com/lando/php/releases/tag/v0.5.1)

## v3.6.1 - [January 12, 2022](https://github.com/lando/cli/releases/tag/v3.6.1)

Lando is **free* * and **open source* * software that relies on contributions from developers like you! If you like Lando then help us spend more time making, updating and supporting it by [contributing](https://github.com/sponsors/lando).

### Core

* Add in imagemagick, apcu, and oauth support for `php:8.0` and `php:8.1` [PR #53](https://github.com/lando/cli/pull/53)
* Update Drupal 9 recipe to PHP 8.0 [PR #84](https://github.com/lando/cli/pull/84)
* Update backdrop default php to 7.4 [PR #86](https://github.com/lando/cli/pull/86)
* Spun out Apache service plugin [#3259](https://github.com/lando/lando/issues/3259)
* Spun out Compose service plugin [#3259](https://github.com/lando/lando/issues/3259)
* Spun out Dontnet service plugin [#3259](https://github.com/lando/lando/issues/3259)
* Spun out Elasticsearch service plugin [#3259](https://github.com/lando/lando/issues/3259)
* Spun out Go service plugin [#3259](https://github.com/lando/lando/issues/3259)
* Spun out MailHog service plugin [#3259](https://github.com/lando/lando/issues/3259)
* Spun out MariaDB service plugin [#3259](https://github.com/lando/lando/issues/3259)
* Spun out Memcached service plugin [#3259](https://github.com/lando/lando/issues/3259)
* Spun out MongoDB service plugin [#3259](https://github.com/lando/lando/issues/3259)
* Spun out MSSQL service plugin [#3259](https://github.com/lando/lando/issues/3259)
* Spun out MySQL service plugin [#3259](https://github.com/lando/lando/issues/3259)
* Spun out NGINX service plugin [#3259](https://github.com/lando/lando/issues/3259)
* Spun out Node service plugin [#3259](https://github.com/lando/lando/issues/3259)
* Spun out PHP service plugin [#3249](https://github.com/lando/lando/issues/3249)
* Spun out PHPMyAdmin service plugin [#3259](https://github.com/lando/lando/issues/3259)
* Spun out Postgres service plugin [#3259](https://github.com/lando/lando/issues/3259)
* Spun out Python service plugin [#3259](https://github.com/lando/lando/issues/3259)
* Spun out Redis service plugin [#3259](https://github.com/lando/lando/issues/3259)
* Spun out Ruby service plugin [#3259](https://github.com/lando/lando/issues/3259)
* Spun out Solr service plugin [#3259](https://github.com/lando/lando/issues/3259)
* Spun out Tomcat service plugin [#3259](https://github.com/lando/lando/issues/3259)
* Spun out Varnish service plugin [#3259](https://github.com/lando/lando/issues/3259)
* Spun out Backdrop recipe plugin [#3259](https://github.com/lando/lando/issues/3259)
* Spun out Drupal recipe plugin [#3259](https://github.com/lando/lando/issues/3259)
* Spun out Joomla recipe plugin [#3259](https://github.com/lando/lando/issues/3259)
* Spun out LAMP recipe plugin [#3259](https://github.com/lando/lando/issues/3259)
* Spun out Laravel recipe plugin [#3259](https://github.com/lando/lando/issues/3259)
* Spun out LEMP recipe plugin [#3259](https://github.com/lando/lando/issues/3259)
* Spun out MEAN recipe plugin [#3259](https://github.com/lando/lando/issues/3259)
* Spun out Symfony recipe plugin [#3259](https://github.com/lando/lando/issues/3259)
* Spun out WordPress recipe plugin [#3259](https://github.com/lando/lando/issues/3259)

### Plugins

* Added `@lando/apache` version [`0.5.0`](https://github.com/lando/apache/releases/tag/v0.5.0)
* Added `@lando/compose` version [`0.5.0`](https://github.com/lando/compose/releases/tag/v0.5.0)
* Added `@lando/dotnet` version [`0.5.0`](https://github.com/lando/dotnet/releases/tag/v0.5.0)
* Added `@lando/elasticsearch` version [`0.5.1`](https://github.com/lando/elasticsearch/releases/tag/v0.5.1)
* Added `@lando/go` version [`0.5.0`](https://github.com/lando/go/releases/tag/v0.5.0)
* Added `@lando/mailhog` version [`0.5.0`](https://github.com/lando/mailhog/releases/tag/v0.5.0)
* Added `@lando/mariadb` version [`0.5.1`](https://github.com/lando/mariadb/releases/tag/v0.5.1)
* Added `@lando/memcached` version [`0.5.0`](https://github.com/lando/memcached/releases/tag/v0.5.0)
* Added `@lando/mongo` version [`0.5.0`](https://github.com/lando/mongo/releases/tag/v0.5.0)
* Added `@lando/mssql` version [`0.5.0`](https://github.com/lando/mssql/releases/tag/v0.5.0)
* Added `@lando/mysql` version [`0.5.0`](https://github.com/lando/mysql/releases/tag/v0.5.0)
* Added `@lando/nginx` version [`0.5.0`](https://github.com/lando/nginx/releases/tag/v0.5.0)
* Added `@lando/node` version [`0.5.0`](https://github.com/lando/node/releases/tag/v0.5.0)
* Added `@lando/php` version [`0.5.0`](https://github.com/lando/php/releases/tag/v0.5.0)
* Added `@lando/phpmyadmin` version [`0.5.0`](https://github.com/lando/phpmyadmin/releases/tag/v0.5.0)
* Added `@lando/postgres` version [`0.5.0`](https://github.com/lando/postgres/releases/tag/v0.5.0)
* Added `@lando/python` version [`0.5.0`](https://github.com/lando/python/releases/tag/v0.5.0)
* Added `@lando/redis` version [`0.5.0`](https://github.com/lando/redis/releases/tag/v0.5.0)
* Added `@lando/ruby` version [`0.5.0`](https://github.com/lando/ruby/releases/tag/v0.5.0)
* Added `@lando/solr` version [`0.5.0`](https://github.com/lando/solr/releases/tag/v0.5.0)
* Added `@lando/tomcat` version [`0.5.0`](https://github.com/lando/tomcat/releases/tag/v0.5.0)
* Added `@lando/varnish` version [`0.5.0`](https://github.com/lando/varnish/releases/tag/v0.5.0)
* Added `@lando/backdrop` version [`0.5.0`](https://github.com/lando/backdrop/releases/tag/v0.5.0)
* Added `@lando/drupal` version [`0.5.0`](https://github.com/lando/drupal/releases/tag/v0.5.0)
* Added `@lando/joomla` version [`0.5.0`](https://github.com/lando/joomla/releases/tag/v0.5.0)
* Added `@lando/lamp` version [`0.5.1`](https://github.com/lando/lamp/releases/tag/v0.5.1)
* Added `@lando/laravel` version [`0.5.1`](https://github.com/lando/laravel/releases/tag/v0.5.1)
* Added `@lando/lemp` version [`0.5.1`](https://github.com/lando/lemp/releases/tag/v0.5.1)
* Added `@lando/mean` version [`0.5.0`](https://github.com/lando/mean/releases/tag/v0.5.0)
* Added `@lando/symfony` version [`0.5.0`](https://github.com/lando/symfony/releases/tag/v0.5.0)
* Added `@lando/wordpress` version [`0.5.0`](https://github.com/lando/symfony/releases/tag/v0.5.0)

## v3.6.0 - [December 10, 2021](https://github.com/lando/cli/releases/tag/v3.6.0)

Lando is **free* * and **open source* * software that relies on contributions from developers like you! If you like Lando then help us spend more time making, updating and supporting it by [contributing](https://github.com/sponsors/lando).

### Core

* Added support for `php:8.1` [#3225](https://github.com/lando/lando/issues/3225)
* Switched `php:7.3`, `php:7.4`, `php:8.0`, `php:8.1` to Debian 11 base image to fix M1 seg fault when curling specific domains [#3200](https://github.com/lando/lando/issues/3200)
* Released generation 4 tags for php 7.3, 7.4, 8.0, 8.1
* Moved php 7.2 and below versions into legacy
* Spun out acquia plugin [#3215](https://github.com/lando/lando/issues/3215)
* Spun out amazee/lagoon plugin [#3209](https://github.com/lando/lando/issues/3209)
* Spun out pantheon plugin [#3196](https://github.com/lando/lando/issues/3196)
* Added Golang v1.17 Support [PR #60](https://github.com/lando/cli/pull/60)
* Added support for postgres 14, test 14, 13, 12, 11 and 10 [PR #60](https://github.com/lando/cli/pull/68)
* Added support for node 14 and 16, mark older versions legacy [PR #66](https://github.com/lando/cli/pull/66)

### Plugins

* Updated to `@lando/pantheon` version [`0.5.5`](https://github.com/lando/pantheon/releases/tag/v0.5.5)
* Updated to `@lando/lagoon` version [`0.5.2`](https://github.com/lando/lagoon/releases/tag/v0.5.2)
* Updated to `@lando/acquia` version [`0.5.2`](https://github.com/lando/acquia/releases/tag/v0.5.1)


## v3.5.1 - [October 29, 2021](https://github.com/lando/cli/releases/tag/v3.5.1)

Lando is **free* * and **open source* * software that relies on contributions from developers like you! If you like Lando then help us spend more time making, updating and supporting it by [contributing](https://github.com/sponsors/lando).

### Core

* Fixed bug causing long site names to prevent certificate creation causing site spin up failure [#3179](https://github.com/lando/lando/issues/3179)

### Plugins

* Updated to `@lando/platformsh` version [`0.6.0`](https://github.com/lando/platformsh/releases/tag/v0.6.0)

## v3.5.0 - [October 25, 2021](https://github.com/lando/cli/releases/tag/v3.5.0)

Lando is **free* * and **open source* * software that relies on contributions from developers like you! If you like Lando then help us spend more time making, updating and supporting it by [contributing](https://github.com/sponsors/lando).

### Core

* Added support for `mongodb` `4.4` and `5.0` [#45]
* Externalized `platformsh` recipe into its own [plugin](https://github.com/lando/platformsh)
* Improved external plugin loading [#2989](https://github.com/lando/lando/issues/2989)

### Plugins

#
### Platform.sh

* Updated to `@lando/platformsh` version `0.5.0`

**NOTE:* * These release notes may be incomplete, inconsistent, unreliable and generally weird until we complete the [THE GREAT BREAKUP](https://github.com/lando/lando/issues/2989).

## v3.4.3 - [October 6, 2021](https://github.com/lando/cli/releases/tag/v3.4.3)

Lando is **free* * and **open source* * software that relies on contributions from developers like you! If you like Lando then help us spend more time making, updating and supporting it by [contributing](https://github.com/sponsors/lando).

* Fixed broken `/tmp` directory causing `drush` commands to fail in `platformsh` recipe [#3164](https://github.com/lando/lando/issues/3164)
* Improved `libssl` workaround so it runs _before_ `platformsh` build hooks [#3164](https://github.com/lando/lando/issues/3164)

**NOTE:* * These release notes may be incomplete, inconsistent, unreliable and generally weird until we complete the [THE GREAT BREAKUP](https://github.com/lando/lando/issues/2989).

## v3.4.2 - [October 5, 2021](https://github.com/lando/cli/releases/tag/v3.4.2)

Lando is **free* * and **open source* * software that relies on contributions from developers like you! If you like Lando then help us spend more time making, updating and supporting it by [contributing](https://github.com/sponsors/lando).

* HOTFIX release to address expired root certs and `libssl` security update for `platformsh` recipe [#3164](https://github.com/lando/lando/issues/3164)

**NOTE:* * These release notes may be incomplete, inconsistent, unreliable and generally weird until we complete the [THE GREAT BREAKUP](https://github.com/lando/lando/issues/2989).

## v3.4.1 - [October 1, 2021](https://github.com/lando/cli/releases/tag/v3.4.1)

Lando is **free* * and **open source* * software that relies on contributions from developers like you! If you like Lando then help us spend more time making, updating and supporting it by [contributing](https://github.com/sponsors/lando).

* HOTFIX release to address expired root certs and `libssl` security update for `pantheon` recipe [#3162](https://github.com/lando/lando/issues/3162)

**NOTE:* * These release notes may be incomplete, inconsistent, unreliable and generally weird until we complete the [THE GREAT BREAKUP](https://github.com/lando/lando/issues/2989).

## v3.4.0 - [September 15, 2021](https://github.com/lando/cli/releases/tag/v3.4.0)

Lando is **free* * and **open source* * software that relies on contributions from developers like you! If you like Lando then help us spend more time making, updating and supporting it by [contributing](https://github.com/sponsors/lando).

* Added `arm64` variants for still-supported Lando provided images eg `php`, `util`, `pantheon-index` and `pantheon-appserver` [#2688](https://github.com/lando/lando/issues/2688)
* Added version `1.0.1` to `mailhog` service
* Added version `5.1` to `phpmyadmin` service
* Improved `mailhog` so it is now a fully ARMed and operational service [#2688](https://github.com/lando/lando/issues/2688)
* Improved `pantheon` so it is now a mostly ARMed and operational recipe [#2688](https://github.com/lando/lando/issues/2688)
* Improved `varnish` so it is now a fully ARMed and operational service [#2688](https://github.com/lando/lando/issues/2688)
* Fixed bug in `load-keys.sh` which caused keys to not load in some situations eg `alpine:3.14` `grep` [#34](https://github.com/lando/cli/issues/34)

**NOTE:* * These release notes may be incomplete, inconsistent, unreliable and generally weird until we complete the [THE GREAT BREAKUP](https://github.com/lando/lando/issues/2989).

## v3.3.2 - [September 10, 2021](https://github.com/lando/cli/releases/tag/v3.3.2)

Lando is **free* * and **open source* * software that relies on contributions from developers like you! If you like Lando then help us spend more time making, updating and supporting it by [contributing](https://github.com/sponsors/lando).

* Fixed breaking upstream change in `axios@0.21.2` causing some hosting integration API calls eg posting a key to Pantheon to fail

**NOTE:* * These release notes may be incomplete, inconsistent, unreliable and generally weird until we complete the [THE GREAT BREAKUP](https://github.com/lando/lando/issues/2989).

## v3.3.1 - [September 8, 2021](https://github.com/lando/cli/releases/tag/v3.3.1)

Lando is **free* * and **open source* * software that relies on contributions from developers like you! If you like Lando then help us spend more time making, updating and supporting it by [contributing](https://github.com/sponsors/lando).

* Added `devwithlando/util:4`
* Added ability to specify utility container version as part of `lando init`
* Added missing `$PATH` directories `/app/.global/bin`, `/app/.global/vendor/bin` to `platformsh` recipe [#30](https://github.com/lando/cli/pull/30)

**NOTE:* * These release notes may be incomplete, inconsistent, unreliable and generally weird until we complete the [THE GREAT BREAKUP](https://github.com/lando/lando/issues/2989).

## v3.3.0 - [August 23, 2021](https://github.com/lando/cli/releases/tag/v3.3.0)

Lando is **free* * and **open source* * software that relies on contributions from developers like you! If you like Lando then help us spend more time making, updating and supporting it by [contributing](https://github.com/sponsors/lando).

* Added support for `go` versions `1.15` and `1.16` [#14](https://github.com/lando/cli/pull/14)
* Added support for `database.version` in `pantheon.yml` [#16](https://github.com/lando/cli/issues/16)
* Fixed `dotnet` not working due to upstream change in Microsoft registry [#2711](https://github.com/lando/lando/issues/2711)
* Fixed `mssql` not working due to upstream change in Microsoft registry [#2711](https://github.com/lando/lando/issues/2711) [#12](https://github.com/lando/cli/issues/12)
* Fixed `push` in `lagoon` recipe to respect configured Drupal public file path [#3060](https://github.com/lando/lando/issues/3060)
* Fixed `pull` in `lagoon` recipe to not nest files too deeply [#3059](https://github.com/lando/lando/issues/3059)
* Fixed `null` key issue with `lagoon` recipe [#3058](https://github.com/lando/lando/issues/3058)
* Forced usage of `docker-compose-v1` for now [#3075](https://github.com/lando/lando/issues/3075) [#3076](https://github.com/lando/lando/issues/3076) [#3098](https://github.com/lando/lando/issues/3098)
* Introduced signed and notarized binaries as applicable for x64 and arm64 [#5](https://github.com/lando/cli/pull/5)

**NOTE:* * These release notes may be incomplete, inconsistent, unreliable and generally weird until we complete the [THE GREAT BREAKUP](https://github.com/lando/lando/issues/2989).

## v3.2.1 - [May 10, 2021](https://github.com/lando/cli/releases/tag/v3.2.1)

Lando is **free* * and **open source* * software that relies on contributions from developers like you! If you like Lando then help us spend more time making, updating and supporting it by [contributing](https://github.com/sponsors/lando).

* Added support for `postgres` `13` [#2998](https://github.com/lando/lando/pull/2998)
* Added `elasticsearch` support to the `lagoon` recipe [#2996](https://github.com/lando/lando/pull/2996)
* Moved `acquia` recipe into `beta` readiness
* Switched `wordpress` recipe to use `php` `7.4` as the default version [#3004](https://github.com/lando/lando/pull/3004)
* Updated to Docker Desktop `3.3.3`
* Updated to Docker Compose `1.29.1`

**NOTE:* * These release notes may be incomplete, inconsistent, unreliable and generally weird until we complete the [THE GREAT BREAKUP](https://github.com/lando/lando/issues/2989).


## v3.1.2 - [April 20, 2021](https://github.com/lando/lando/releases/tag/v3.1.2)

Lando is **free* * and **open source* * software that relies on contributions from developers like you! If you like Lando then help us spend more time making, updating and supporting it by [contributing](https://github.com/sponsors/lando).

* Fixed bug causing new `acquia` recipe ssh keys with the same label as previous keys to not be posted correctly
* Fixed bug causing `lando push` to fail when pushing code from an `acquia` recipe [#2960](https://github.com/lando/lando/issues/2960)
* Fixed bug causing `composer_version` to not work for `acquia` recipes [#2964](https://github.com/lando/lando/issues/2964)
* Fixed bug causing `solr` `8.5` and `8.6` to not data directory correctly [#2959](https://github.com/lando/lando/issues/2959)
* Switched `acquia` recipe to pull the `latest` stable `acli` instead of `master`
* Updated to Docker Desktop `3.3.1`

## v3.1.1 - [April 20, 2021](https://github.com/lando/lando/releases/tag/v3.1.1)

Lando is **free* * and **open source* * software that relies on contributions from developers like you! If you like Lando then help us spend more time making, updating and supporting it by [contributing](https://github.com/sponsors/lando).

* Fixed bug causing new `acquia` recipe ssh keys with the same label as previous keys to not be posted correctly
* Fixed bug causing `lando push` to fail when pushing code from an `acquia` recipe [#2960](https://github.com/lando/lando/issues/2960)
* Fixed bug causing `composer_version` to not work for `acquia` recipes [#2964](https://github.com/lando/lando/issues/2964)
* Fixed bug causing `solr` `8.5` and `8.6` to not data directory correctly [#2959](https://github.com/lando/lando/issues/2959)
* Switched `acquia` recipe to pull the `latest` stable `acli` instead of `master`
* Updated to Docker Desktop `3.3.1`

## v3.1.0 - [April 12, 2021](https://github.com/lando/lando/releases/tag/v3.1.0)

Lando is **free* * and **open source* * software that relies on contributions from developers like you! If you like Lando then help us spend more time making, updating and supporting it by [contributing](https://github.com/sponsors/lando).

* Added support for Elasticsearch `7.10.x`, `7.11.x` and `7.12.x` [#2950](https://github.com/lando/lando/issues/2950)
* Added ability to disable automatic `acli pull:run-scripts` on `lando start/rebuild` for `acquia` recipes [#2956](https://github.com/lando/lando/issues/2956)
* Fixed bug preventing global fallback version of `drush` to be properly installed for `acquia` recipes [#2955](https://github.com/lando/lando/issues/2955)
* Fixed bug causing `portforward` user overrides to not work for the `lagoon` and `platformsh` recipes [#2749](https://github.com/lando/lando/issues/2749)
* Fixed bug causing `platformsh` recipes to prompt for `/app/.platform/local/lando` overwrite on `lando rebuild` [#2947](https://github.com/lando/lando/issues/2947)
* Updated to Drush `8.4.8` for legacy `drupal` recipes
* Updated to Docker Compose `1.29.0` [#2781](https://github.com/lando/lando/issues/2781) [#2780](https://github.com/lando/lando/issues/2780)
* Updated to Docker Desktop `3.3.0` [#2781](https://github.com/lando/lando/issues/2781) [#2780](https://github.com/lando/lando/issues/2780)

## v3.0.29 - [April 5, 2021](https://github.com/lando/lando/releases/tag/v3.0.29)

Lando is **free* * and **open source* * software that relies on contributions from developers like you! If you like Lando then help us spend more time making, updating and supporting it by [contributing](https://github.com/sponsors/lando).

* **Fixed longstanding bug causing container to container `*.lndo.site` resolution to differ from proxy-based resolution [#2934](https://github.com/lando/lando/issues/2934), this results in a change of behavior that may impact how your app works in Lando, read more [here](https://docs.lando.dev/config/networking.html#port-considerations)**

* Improved `xdebug` support and docs for `platformsh` recipes [#2927](https://github.com/lando/lando/issues/2927)
* Updated dependencies to be compatible with `node` 14 [#2945](https://github.com/lando/lando/issues/2945) [#2928](https://github.com/lando/lando/issues/2928)

## v3.0.28 - [March 26, 2021](https://github.com/lando/lando/releases/tag/v3.0.28)

Lando is **free* * and **open source* * software that relies on contributions from developers like you! If you like Lando then help us spend more time making, updating and supporting it by [contributing](https://github.com/sponsors/lando).

* Hotfixed `*.lndo.site` going away for `drupaly` recipes [#2934](https://github.com/lando/lando/issues/2934)

## v3.0.27 - [March 25, 2021](https://github.com/lando/lando/releases/tag/v3.0.27)

Lando is **free* * and **open source* * software that relies on contributions from developers like you! If you like Lando then help us spend more time making, updating and supporting it by [contributing](https://github.com/sponsors/lando).

* Added experimental `alpha` support for `acquia` recipe [read more](https://docs.lando.dev/config/acquia.html)
* Reverted auto `nvm` sourcing for `platform.sh` recipes in favor of manual `.environment` spec [#2820](https://github.com/lando/lando/issues/2820)
* Set `DOCKER_BUILDKIT=1` to force emulation for now [#2688](https://github.com/lando/lando/issues/2688)
* Set `vm.max_map_count` only if necessary and writable [#2884](https://github.com/lando/lando/issues/2880)
* Switched to use `semver.coerce()` to get a valid semantic version number for PHP. [#2884](https://github.com/lando/lando/issues/2884)

## v3.0.26 - [February 23, 2021](https://github.com/lando/lando/releases/tag/v3.0.26)

Lando is **free* * and **open source* * software that relies on contributions from developers like you! If you like Lando then help us spend more time making, updating and supporting it by [contributing](https://github.com/sponsors/lando).

* Added `freetype` to `php` `8.0` `gd` extenstion [#2865](https://github.com/lando/lando/issues/2865)
* Added support for `mariab` `10.5` [#2856](https://github.com/lando/lando/issues/2856)
* Fixed bug preventing `prestissimo` uninstall on alternate format `composer_versions` [#2870](https://github.com/lando/lando/issues/2870)
* Improved Lockr integration so its compatibilty with new Pantheon app structure [#2859](https://github.com/lando/lando/issues/2859)
* Improved availability of `render-template` across `nginx` versions [#2760](https://github.com/lando/lando/issues/2760)
* Improved various UX and docs things
* Updated `mariadb` `10.x` images [#2856](https://github.com/lando/lando/issues/2856)
* Updated `php` `8.0` image to latest `8.0.2` [#2865](https://github.com/lando/lando/issues/2865)

## v3.0.25 - [February 2, 2021](https://github.com/lando/lando/releases/tag/v3.0.25)

Lando is **free* * and **open source* * software that relies on contributions from developers like you! If you like Lando then help us spend more time making, updating and supporting it by [contributing](https://github.com/sponsors/lando).

* Added support for `lagoon.type == none` [#2828](https://github.com/lando/lando/issues/2828)
* Added `6.0` to list of supported `redis` versions
* Added "dumb" support for the `drupal9` `pantheon` framework [#2831](https://github.com/lando/lando/issues/2831)
* Fixed bug causing build hook installed `composer` version to not load correctly in `platformsh` recipe [#2826](https://github.com/lando/lando/issues/2826)
* Fixed bug causing `nvm` installed `node` versions to not load correctly in `platformsh` recipe when invoked via tooling [#2820](https://github.com/lando/lando/issues/2820)
* Fixed bug causing `composer` install to fail on `php` `8.0` [#2729](https://github.com/lando/lando/issues/2729)
* Fixed bug causing `port` to not be passed in correctly when authing against custom `lagoon` instance
* Improved `lando pull` for `lagoon` recipes to handle other files directory locations [#2762](https://github.com/lando/lando/issues/2762)
* Improved error message when `lando` cannot detect any `platformsh` applications for `platformsh` recipes [#2822](https://github.com/lando/lando/issues/2822)
* Improved error message when `lando` cannot detect a `lagoon.yml` for `lagoon` recipes [#2818](https://github.com/lando/lando/issues/2818)
* Updated `pantheon` recipe to use `wkhtmltopdf` version `0.12.5` in _most_ `php` images
* Updated `pantheon` recipe to use `terminus` version `2.5.0`
* Updated to Docker Desktop `3.1.0` and provided wider future patch support because https://github.com/docker/roadmap/issues/183

## v3.0.24 - [December 14, 2020](https://github.com/lando/lando/releases/tag/v3.0.24)

Lando is **free* * and **open source* * software that relies on contributions from developers like you! If you like Lando then help us spend more time making, updating and supporting it by [contributing](https://github.com/sponsors/lando).

* Updated to Docker Desktop for Mac to `3.0.1`
* Updated to Docker Desktop for Windows to `3.0.0`

## v3.0.23 - [December 11, 2020](https://github.com/lando/lando/releases/tag/v3.0.23)

Lando is **free* * and **open source* * software that relies on contributions from developers like you! If you like Lando then help us spend more time making, updating and supporting it by [contributing](https://github.com/sponsors/lando).

* Added support up to Docker Engine `2.10.0` [#2729](https://github.com/lando/lando/issues/2729)
* Added some convenience labels for `composer_version` [#2729](https://github.com/lando/lando/issues/2729)
* Fixed bug causing unknown user to be incorrectly reported
* Fixed bug causing `platformsh` recipes to fail when no `routes` are present [#2740](https://github.com/lando/lando/issues/2740)

## v3.0.22 - [December 2, 2020](https://github.com/lando/lando/releases/tag/v3.0.22)

Lando is **free* * and **open source* * software that relies on contributions from developers like you! If you like Lando then help us spend more time making, updating and supporting it by [contributing](https://github.com/sponsors/lando).

* Added support for `php` 8 [#2660](https://github.com/lando/lando/issues/2660)
* Added support for `redis` 6 [#2683](https://github.com/lando/lando/issues/2683)
* Added support for `xdebug` 3 [#2718](https://github.com/lando/lando/issues/2718)
* Added `symfony` recipe [#1665](https://github.com/lando/lando/issues/1665)
* Updated default `composer` version to `2.0.7` [#2720](https://github.com/lando/lando/issues/2720)
* Updated `pantheon` recipe to use `composer` 2 by default

## v3.0.21 - [November 30, 2020](https://github.com/lando/lando/releases/tag/v3.0.21)

Lando is **free* * and **open source* * software that relies on contributions from developers like you! If you like Lando then help us spend more time making, updating and supporting it by [contributing](https://github.com/sponsors/lando).

* Improved `platformsh` recipe so `services` can also be overriden locally [#2710](https://github.com/lando/lando/issues/2710)
* Updated to Docker Desktop `2.5.0.1`, fixes issues with macOS Big Sur [#2702](https://github.com/lando/lando/issues/2702)
* Set default `php` version for `drupal9` recipe to `7.4`, fixes [#2703](https://github.com/lando/lando/issues/2703)

## v3.0.20 - [November 20, 2020](https://github.com/lando/lando/releases/tag/v3.0.20)

Lando is **free* * and **open source* * software that relies on contributions from developers like you! If you like Lando then help us spend more time making, updating and supporting it by [contributing](https://github.com/sponsors/lando).

* Improved detection and feedback around unsupported `platform.sh` services and languages
* Improved `lando push` for `platformsh` recipes so it more accurately tracks branch
* Fixed bug causing `lando pull/push` to fail on `platformsh` recipes when branch cannot be detected correctly
* Fixed bug causing tooling to not load correctly for `platformsh` recipes when there is no app in the project root

## v3.0.19 - [November 13, 2020](https://github.com/lando/lando/releases/tag/v3.0.19)

Lando is **free* * and **open source* * software that relies on contributions from developers like you! If you like Lando then help us spend more time making, updating and supporting it by [contributing](https://github.com/sponsors/lando).

* Fixed bug causing `lando pull/push` to use branch name instead of env name for `lagoon` recipes [#2685](https://github.com/lando/lando/issues/2685)
* Fixed bug causing crash when `platformsh` recipe has nested `.platform.app.yaml`

## v3.0.18 - [November 9, 2020](https://github.com/lando/lando/releases/tag/v3.0.18)

Lando is **free* * and **open source* * software that relies on contributions from developers like you! If you like Lando then help us spend more time making, updating and supporting it by [contributing](https://github.com/sponsors/lando).

* Added `lando pull` and `lando push` for `lagoon` recipes [#2644](https://github.com/lando/lando/issues/2644)
* Fixed bug causing crash when some special characters are used in app names
* Fixed bug causing private keys without corresponding public keys to be ignored
* Updated to Docker Desktop `2.5.0.0`

## v3.0.17 - [October 30, 2020](https://github.com/lando/lando/releases/tag/v3.0.17)

Lando is **free* * and **open source* * software that relies on contributions from developers like you! If you like Lando then help us spend more time making, updating and supporting it by [contributing](https://github.com/sponsors/lando).

* Added `/app/bin` to `PATH` for `platformsh` recipes
* Added ability to specify `dir` for `tooling` commands [#2549](https://github.com/lando/lando/issues/2549)
* Fixed bug causing `platformsh` to not `pull` or `push` using the correct environment [#2467](https://github.com/lando/lando/issues/2467)
* Fixed bug causing internal proxy route usage to fail when using non-standard ports [#2579](https://github.com/lando/lando/issues/2579)
* Improved `drush` handling on `drupal9` recipes [#2582](https://github.com/lando/lando/issues/2582) [#2550](https://github.com/lando/lando/issues/2550)
* Made `composer` version configurable in relevant `services` and `recipes` [#2658](https://github.com/lando/lando/issues/2658)
* Removed `X-Frame-Options SAMEORIGIN` header for Nginx service default config [#2648](https://github.com/lando/lando/pull/2648)
* Set default `composer` version to `2.0.3` [#2658](https://github.com/lando/lando/issues/2658)
* Updated to Docker Desktop `2.4.0.0` and Docker Compose `1.27.4` [#2657](https://github.com/lando/lando/issues/2657)
* Updated Terminus to `2.4.1` for `pantheon` recipes

## v3.0.16 - [October 16, 2020](https://github.com/lando/lando/releases/tag/v3.0.16)

Lando is **free* * and **open source* * software that relies on contributions from developers like you! If you like Lando then help us spend more time making, updating and supporting it by [contributing](https://github.com/sponsors/lando).

* Added `lando init --source lagoon` [#2450](https://github.com/lando/lando/issues/2450)
* Improved `platformsh` build process to ensure `mounts` exist
* Changed `lando pull/push` for `platformsh` recipes, `-r none` or `-m none` will now skip
* Changed `platformsh` route handling to remove FQDNs
* Fixed bug causing `-m mount` or `-r relationship` syntax to not array correctly for `platformsh` recipes
* Removed non-database relationship options from `lando pull/push` for `platformsh` recipes

## v3.0.15 - [October 7, 2020](https://github.com/lando/lando/releases/tag/v3.0.15)

Lando is **free* * and **open source* * software that relies on contributions from developers like you! If you like Lando then help us spend more time making, updating and supporting it by [contributing](https://github.com/sponsors/lando).

* Added a more robust way to override `platform` application config from lando [#2445](https://github.com/lando/lando/pull/2445)
* Added support to all `platformsh` custom `YAML` types [#2445](https://github.com/lando/lando/pull/2445)
* Fixed bug causing unauthed `platformsh` recipes to ask for source/destination on build [#2612](https://github.com/lando/lando/pull/2612)
* Improved `platformsh` `varnish` service to be dependent on `backends` [#2445](https://github.com/lando/lando/pull/2445)

## v3.0.14 - [September 28, 2020](https://github.com/lando/lando/releases/tag/v3.0.14)

Lando is **free* * and **open source* * software that relies on contributions from developers like you! If you like Lando then help us spend more time making, updating and supporting it by [contributing](https://github.com/sponsors/lando).

* Hotfix release to fix breaking Pantheon `$settings` change [#2619](https://github.com/lando/lando/pull/2619) [#2617](https://github.com/lando/lando/pull/2617)

## v3.0.13 - [September 25, 2020](https://github.com/lando/lando/releases/tag/v3.0.13)

Lando is **free* * and **open source* * software that relies on contributions from developers like you! If you like Lando then help us spend more time making, updating and supporting it by [contributing](https://github.com/sponsors/lando).

* Added compatibility for Docker Compose `1.27.x`
* Added support for `node` `14`
* Added support for recent `solr` `7.x` and `8.x` versions [#2599](https://github.com/lando/lando/pull/2599)
* Added support for recent `elasticsearch` `7.x` versions [#2575](https://github.com/lando/lando/pull/2575)
* Changed service certs to be owned by "you" [#2335](https://github.com/lando/lando/pull/2335)
* Fixed bug causing `db-import` wipe to fail on `views` [#2516](https://github.com/lando/lando/pull/2516)
* Fixed bug causing `db-import` wipe to fail on table names with hypens [#2478](https://github.com/lando/lando/pull/2478)
* Fixed bug causing `lando pull` to not correctly exclude `cache` data for `pantheon` sites
* Fixed bug causing `jq not found` when init `platformsh` recipes [#2583](https://github.com/lando/lando/pull/2583)
* Fixed bug causing manually installed during build php extensions to not be available in `platformsh` recipes [#2583](https://github.com/lando/lando/pull/2583)
* Fixed bug caused by `PLATFORM_PROJECT_ENTROPY` not being set correctly [#2583](https://github.com/lando/lando/pull/2583)
* Fixed bug causing `lando pull` on `pantheons` apps to always pull from `dev` [#2578](https://github.com/lando/lando/pull/2578)
* Fixed bug causing `mariadb` to fail on `lando restart` for `lagoon` recipes [#2411](https://github.com/lando/lando/pull/2411)
* Fixed bug causing `lando pull` to fail on `pantheon` db pull when app prints error [#2561](https://github.com/lando/lando/pull/2561)
* Fixed breaking upstream change in Docker Desktop for Windows 2.3.0.5 [#2610](https://github.com/lando/lando/pull/2610)
* Improved error message if Docker cannot be autostarted [#2351](https://github.com/lando/lando/pull/2351)
* Improved `pantheon` `edge` cookie stripping on static assets [#2566](https://github.com/lando/lando/pull/2566)
* Improved authentication flow for `pantheon` apps [#2403](https://github.com/lando/lando/pull/2403)
* Set `skip_permission_hardening` to `true` by default on Pantheon Drupal sites [#2504](https://github.com/lando/lando/pull/2504)
* Removed experimental `mutagen` support [#2354](https://github.com/lando/lando/pull/2354)
* Updated to Docker Desktop `2.3.0.5`
* Updated to Docker Compose `1.27.2`

## v3.0.12 - [September 24, 2020](https://github.com/lando/lando/releases/tag/v3.0.12)

Lando is **free* * and **open source* * software that relies on contributions from developers like you! If you like Lando then help us spend more time making, updating and supporting it by [contributing](https://github.com/sponsors/lando).

* Added compatibility for Docker Compose `1.27.x`
* Added support for `node` `14`
* Added support for recent `solr` `7.x` and `8.x` versions [#2599](https://github.com/lando/lando/pull/2599)
* Added support for recent `elasticsearch` `7.x` versions [#2575](https://github.com/lando/lando/pull/2575)
* Changed service certs to be owned by "you" [#2335](https://github.com/lando/lando/pull/2335)
* Fixed bug causing `db-import` wipe to fail on `views` [#2516](https://github.com/lando/lando/pull/2516)
* Fixed bug causing `db-import` wipe to fail on table names with hypens [#2478](https://github.com/lando/lando/pull/2478)
* Fixed bug causing `lando pull` to not correctly exclude `cache` data for `pantheon` sites
* Fixed bug causing `jq not found` when init `platformsh` recipes [#2583](https://github.com/lando/lando/pull/2583)
* Fixed bug causing manually installed during build php extensions to not be available in `platformsh` recipes [#2583](https://github.com/lando/lando/pull/2583)
* Fixed bug caused by `PLATFORM_PROJECT_ENTROPY` not being set correctly [#2583](https://github.com/lando/lando/pull/2583)
* Fixed bug causing `lando pull` on `pantheons` apps to always pull from `dev` [#2578](https://github.com/lando/lando/pull/2578)
* Fixed bug causing `mariadb` to fail on `lando restart` for `lagoon` recipes [#2411](https://github.com/lando/lando/pull/2411)
* Fixed bug causing `lando pull` to fail on `pantheon` db pull when app prints error [#2561](https://github.com/lando/lando/pull/2561)
* Improved `pantheon` `edge` cookie stripping on static assets [#2566](https://github.com/lando/lando/pull/2566)
* Improved authentication flow for `pantheon` apps [#2403](https://github.com/lando/lando/pull/2403)
* Set `skip_permission_hardening` to `true` by default on Pantheon Drupal sites [#2504](https://github.com/lando/lando/pull/2504)
* Removed experimental `mutagen` support [#2354](https://github.com/lando/lando/pull/2354)
* Updated to Docker Desktop `2.3.0.5`
* Updated to Docker Compose `1.27.2`

## v3.0.11 - [July 31, 2020](https://github.com/lando/lando/releases/tag/v3.0.11)

Lando is **free* * and **open source* * software that relies on contributions from developers like you! If you like Lando then help us spend more time making, updating and supporting it by [contributing](https://github.com/sponsors/lando).

* Added ability to override `platformsh` `variables` locally in Landofile
* Added interactivity to `platformsh` `pull` and `push` [#2496](https://github.com/lando/lando/pull/2496)
* Fixed bug causing the `proxy` to report `404` when using more than one `platformsh` app [#2507](https://github.com/lando/lando/pull/2507)
* Fixed bug causing `platformsh` recipe build to fail when webroot doesn't exist [#2529](https://github.com/lando/lando/pull/2529)
* Improved `lando init` for `platformsh` eg faster and supports MFA
* Updated to Docker Desktop `2.3.0.4` and Docker Compose `1.26.2`. Fixed [#2531](https://github.com/lando/lando/pull/2531)

## v3.0.10 - [July 27, 2020](https://github.com/lando/lando/releases/tag/v3.0.10)

Lando is **free* * and **open source* * software that relies on contributions from developers like you! If you like Lando then help us spend more time making, updating and supporting it by [contributing](https://github.com/sponsors/lando).

* Added ability to configure the `proxy` middleware layer [#2507](https://github.com/lando/lando/pull/2507)
* Added `platformsh` specific headers to the `platformsh` recipe [#2507](https://github.com/lando/lando/pull/2507)
* Fixed bug causing `HTTPS` to not be set correctly on `platformsh` recipes [#2507](https://github.com/lando/lando/pull/2507)
* Fixed bug causing `lando` to fail if `~/.ssh` doesn't exist [#2501](https://github.com/lando/lando/pull/2501)
* Fixed bug causing `events` for `platformsh` recipes to not run with correct env
* Fixed bug causing multicommand tooling for `platformsh` recipes to not run correctly
* Improved handling of `primary` route in `platformsh` recipe [#2508](https://github.com/lando/lando/pull/2508)

[What does pre-release mean?](https://docs.lando.dev/config/releases.html)

## v3.0.9 - [July 17, 2020](https://github.com/lando/lando/releases/tag/v3.0.9)

Lando is **free* * and **open source* * software that relies on contributions from developers like you! If you like Lando then help us spend more time making, updating and supporting it by [contributing](https://github.com/sponsors/lando).

* Added `command` support for `php` cli services [#2479](https://github.com/lando/lando/pull/2479)
* Added symlink from `/code -> /app` for `pantheon` apps [#2421](https://github.com/lando/lando/pull/2421)
* Fixed bug causing `lando push` commit message to get truncated to first word [#2492](https://github.com/lando/lando/pull/2492)
* Improved `db-import` and `lando pull` to handle foreign key constraints [#1850](https://github.com/lando/lando/pull/1850) [#2391](https://github.com/lando/lando/pull/2391)
* And various documentation improvements

[What does pre-release mean?](https://docs.lando.dev/config/releases.html)

## v3.0.8 - [July 14, 2020](https://github.com/lando/lando/releases/tag/v3.0.8)

Lando is **free* * and **open source* * software that relies on contributions from developers like you! If you like Lando then help us spend more time making, updating and supporting it by [contributing](https://github.com/sponsors/lando).

* Added support for loading `plugins` from your application repo [#2434](https://github.com/lando/lando/pull/2434)
* Bumped `platformsh` recipe to `alpha` status [#2444](https://github.com/lando/lando/pull/2444)
* Bumped `lagoon` recipe to `alpha` status [#2451](https://github.com/lando/lando/pull/2451)
* Fixed bug causing some interactive options to not be passed through correctly [#2456](https://github.com/lando/lando/pull/2456) [#2471](https://github.com/lando/lando/pull/2471)
* Improved database pull performance for the `pantheon` recipe [#2402](https://github.com/lando/lando/pull/2402)
* Improved error message if host-side `terminus` token caches contain invalid `JSON` [#2428](https://github.com/lando/lando/pull/2428)
* Switched all usage of `:delegated` to `:cached` in preperation of `mutagen` syncing [#763](https://github.com/lando/lando/pull/763) [#2354](https://github.com/lando/lando/pull/2354)
* Updated default `drupal8` recipe `php` version to `7.3` [#2427](https://github.com/lando/lando/pull/2427)
* Updated `excludes` to use `mutagen` if its available [#763](https://github.com/lando/lando/pull/763) [#2354](https://github.com/lando/lando/pull/2354)

## v3.0.7 - [June 27, 2020](https://github.com/lando/lando/releases/tag/v3.0.7)

Lando is **free* * and **open source* * software that relies on contributions from developers like you! If you like Lando then help us spend more time making, updating and supporting it by [contributing](https://github.com/sponsors/lando).

* Added ability to configure `USER` and `PORT` for `sql-import` and `sql-export` scripts with envvars
* Added ability to set environment variables for tooling commands [#2128](https://github.com/lando/lando/pull/2128)
* Changed `/user` and `/lando` mounting to use `:cached` in preperation for Mutagen
* Fixed bug causing non-semantic `drush` versions like `*` and `^` to throw errors [#2386](https://github.com/lando/lando/pull/2386)
* Fixed bug causing custom config files in `nginx` service to be modified unexpectedly [#2383](https://github.com/lando/lando/pull/2383)
* Fixed bug causing first touch non-start engine commands to fail
* Improved `/bin/sh` wrapping of tooling commands [#2279](https://github.com/lando/lando/pull/2279) [#2280](https://github.com/lando/lando/pull/2280)
* Loosened key add restrictions to improve key loading on `macOS` High Sierra [#2415](https://github.com/lando/lando/pull/2415)
* Removed excessively frequent `WARN` messages [#2389](https://github.com/lando/lando/pull/2389)
* Updated Terminus to `2.4.0` [#2417](https://github.com/lando/lando/issues/2417)

## v3.0.6 - [June 9, 2020](https://github.com/lando/lando/releases/tag/v3.0.6)

Lando is **free* * and **open source* * software that relies on contributions from developers like you! If you like Lando then help us spend more time making, updating and supporting it by [contributing](https://github.com/sponsors/lando).

* Fixed bug causing non-semantic `drush` versions like `*` and `false` to throw errors [#2372](https://github.com/lando/lando/pull/2372)

## v3.0.5 - [June 5, 2020](https://github.com/lando/lando/releases/tag/v3.0.5)

Lando is **free* * and **open source* * software that relies on contributions from developers like you! If you like Lando then help us spend more time making, updating and supporting it by [contributing](https://github.com/sponsors/lando).

* Added _experimental_ support for WordPress Site Networks (Multisite) to Pantheon recipe [#1425](https://github.com/lando/lando/pull/1425)
* Added `/app/bin` into the `php` service `PATH` [#2328](https://github.com/lando/lando/pull/2328)
* Fixed bug causing "command" output to be unreadable on some terminals [#2302](https://github.com/lando/lando/pull/2302)
* Fixed bug causing `stdin` to not be read correctly for some tooling commands eg `lando drush sql-cli < dump.sql` [#1918](https://github.com/lando/lando/pull/1918)
* Fixed regression in `db-import` causing tables to not be dropped correctly
* Fixed regression causing the version in `via: nginx:1.16` to not be picked up correctly [#2300](https://github.com/lando/lando/pull/2300)
* Improved performance of user permisson `host:container` mapping [#2300](https://github.com/lando/lando/pull/2300)
* Improved `lando ssh` so that it now uses the first defined service as the default if `appserver` does not exist [#2300](https://github.com/lando/lando/pull/2300)
* Updated `varnish` ssl termination to use `nginx` `1.17` [#2300](https://github.com/lando/lando/pull/2300)

## v3.0.4 - [May 31, 2020](https://github.com/lando/lando/releases/tag/v3.0.4)

Lando is **free* * and **open source* * software that relies on contributions from developers like you! If you like Lando then help us spend more time making, updating and supporting it by [contributing](https://github.com/sponsors/lando).

* Added an app warning for installing Drush `10+` globally
* Added support for `nginx` `1.16`, `1.17` and `1.18`
* Added support for Docker Desktop `2.3.0.3`
* Changed default `nginx` version to `1.17`
* Deprecated `nginx` version `1.14`
* Updated to Docker Desktop `2.3.0.3`

**ALSO, STILL, SERIOUSLY, READ THE DOCS!: <https://docs.lando.dev/>**

## v3.0.3 - [May 15, 2020](https://github.com/lando/lando/releases/tag/v3.0.3)

Lando is **free* * and **open source* * software that relies on contributions from developers like you! If you like Lando then help us spend more time making, updating and supporting it by [contributing](https://github.com/sponsors/lando).

* Added a [guide](https://docs.lando.dev/guides/using-compass-on-a-lando-node-service.html) on how to use `compass` in `node` service [#2039](https://github.com/lando/lando/pull/2039)
* Added support for `php` `7.4` to `pantheon` recipes [#2259](https://github.com/lando/lando/pull/2259)
* Added support for `apache` `tika` `1.18` to supported Pantheon `appservers`
* Fixed bug causing `Operation not permitted` for some `db-import|export` commands [#2255](https://github.com/lando/lando/pull/2255)
* Fixed bug causing `ssh` keys to be incorrectly set to `700` [#2260](https://github.com/lando/lando/pull/2260)
* Fixed bug causing overridden `ports` expressed as objects to error [#2256](https://github.com/lando/lando/pull/2256)

**ALSO, STILL, SERIOUSLY, READ THE DOCS!: <https://docs.lando.dev/>**

## v3.0.2 - [May 12, 2020](https://github.com/lando/lando/releases/tag/v3.0.2)

Lando is **free* * and **open source* * software that relies on contributions from developers like you! If you like Lando then help us spend more time making, updating and supporting it by [contributing](https://github.com/sponsors/lando).

* Added `none` as a Release Channel option
* Added a [guide](https://docs.lando.dev/guides/installing-php-extensions-on-lando.html) on how to install `php` extensions [#1894](https://github.com/lando/lando/pull/1894) [#1906](https://github.com/lando/lando/pull/1906) [#2201](https://github.com/lando/lando/pull/2201) [#2240](https://github.com/lando/lando/pull/2240)
* Added a [guide](https://docs.lando.dev/guides/installing-node-in-your-lando-php-service.html) on how to install `node` directly in a PHP service for things like PatternLab or Emulsify [#2196](https://github.com/lando/lando/pull/2196)
* Added support for `mongo` `4.2` [#2246](https://github.com/lando/lando/pull/2246)
* Added a `drupal9` **(beta)* * recipe [#1993](https://github.com/lando/lando/pull/1993)
* Added `none` as a Release Channel option [#2218](https://github.com/lando/lando/pull/2218)
* Deprecated `mongo` version `4.1` [#2246](https://github.com/lando/lando/pull/2246)
* Fixed bug where `cache: none` in the Laravel recipe config caused a start error [#2236](https://github.com/lando/lando/pull/2236)
* Fixed bug causing `nginx` and `apache` to sometimes fail on a rebuild [#1986](https://github.com/lando/lando/pull/1986)
* Fixed bug causing `db-import` to not recognize some dumps from `db-export` [#2170](https://github.com/lando/lando/pull/2170)
* Fixed bug causing `db-export` to report success even when it had been cancelled on `gzip` overwrite [#2231](https://github.com/lando/lando/pull/2231)
* Fixed bug causing some Docker Engine versions on Linux to incorrectly throw an incompatibility warning [#2239](https://github.com/lando/lando/pull/2239)
* Updated default `mongo` version to `4.2` [#2246](https://github.com/lando/lando/pull/2246)
* Updated to and added support to Docker Desktop `2.3.0.2`
* Updated to and added support for `docker-compose` `1.25.5` on Linux
* Many more spelling and grammar fixes in docs, code and comments, thanks [@uberhacker](https://github.com/uberhacker)!

**ALSO, STILL, SERIOUSLY, READ THE DOCS!: <https://docs.lando.dev/>**

## v3.0.1 - [May 7, 2020](https://github.com/lando/lando/releases/tag/v3.0.1)

Lando is **free* * and **open source* * software that relies on contributions from developers like you! If you like Lando then help us spend more time making, updating and supporting it by [contributing](https://github.com/sponsors/lando).

* Fixed regression in `build` and `event` quote passthrough logic causing other commands to not parse correctly [#1926](https://github.com/lando/lando/pull/1926)
* Fixed race condition causing proxy certs to not refresh consistently on proxy changes

**ALSO, STILL, SERIOUSLY, READ THE DOCS!: <https://docs.lando.dev/>**

## v3.0.0 - [May 4, 2020](https://github.com/lando/lando/releases/tag/v3.0.0)

### This is an `edge` release.

Edge releases contain the newest bug fixes and features and *may * be less stable as a result. If you are an intrepid developer who wants to try the latest and greatest and/or wants to help report bugs then try this release out.

Otherwise, scroll down and use the first release that has the green `Latest Release` tag. For more information about the Lando release cycle check out [this](https://docs.lando.dev/config/releases.html).

* Added ability to customize or disable the `app_mount` on a per-service basis [#2029](https://github.com/lando/lando/issues/2029) [#1487](https://github.com/lando/lando/issues/1487)
* Fixed bug preventing recipe provided tooling from being `disabled` [#472](https://github.com/lando/lando/pull/472)
* Fixed bug not allowing build steps on Lando managed services eg `appserver_nginx` [#1990](https://github.com/lando/lando/pull/1990)
* Fixed bug not allowing user overrides on Lando managed services eg `appserver_nginx` [#1990](https://github.com/lando/lando/pull/1990)
* Fixed bug causing `PATH_INFO` and `PATH_TRANSLATED` to not be set by default on `php` services served by `nginx` [#2192](https://github.com/lando/lando/pull/2192)
* Fixed bug causing `PATH_INFO` and `PATH_TRANSLATED` to not be set by default on the `lemp` recipe [#2192](https://github.com/lando/lando/pull/2192)
* Fixed bug causing Lando to pass through the quotes on build steps or events that contained options like `--option="some thing"` [#1926](https://github.com/lando/lando/pull/1926)
* Improved overridability of `pantheon` `push|pull|switch` commands [#2166](https://github.com/lando/lando/pull/2166)
* Blasted this thing straight out of Mos Eisley [#6](https://www.youtube.com/watch?v=d9Am7nUiIyU)

Lando is **free* * and **open source* * software that relies on contributions from developers like you! If you like Lando then help us spend more time making, updating and supporting it by [contributing](https://github.com/sponsors/lando).

**ALSO, STILL, SERIOUSLY, READ THE DOCS!: <https://docs.lando.dev/>**

## v3.0.0-rrc.8 - [May 3, 2020](https://github.com/lando/lando/releases/tag/v3.0.0-rrc.8)

### This is an `edge` release.

Edge releases contain the newest bug fixes and features and *may * be less stable as a result. If you are an intrepid developer who wants to try the latest and greatest and/or wants to help report bugs then try this release out.

Otherwise, scroll down and use the first release that has the green `Latest Release` tag. For more information about the Lando release cycle check out [this](https://docs.lando.dev/config/releases.html).

* Added warnings if user is using unsupported Docker versions [#678](https://github.com/lando/lando/pull/678)
* Improved Lando update check to be non-blocking
* Improved warnings if needed Docker dependencies are not installed [#1901](https://github.com/lando/lando/pull/1901)

Lando is **free* * and **open source* * software that relies on contributions from developers like you! If you like Lando then help us spend more time making, updating and supporting it by [contributing](https://github.com/sponsors/lando).

**ALSO, STILL, SERIOUSLY, READ THE DOCS!: <https://docs.lando.dev/>**

## v3.0.0-rrc.7 - [April 30, 2020](https://github.com/lando/lando/releases/tag/v3.0.0-rrc.7)

### This is an `edge` release.

Edge releases contain the newest bug fixes and features and *may * be less stable as a result. If you are an intrepid developer who wants to try the latest and greatest and/or wants to help report bugs then try this release out.

Otherwise, scroll down and use the first release that has the green `Latest Release` tag. For more information about the Lando release cycle check out [this](https://docs.lando.dev/config/releases.html).

* Fixed bug where `proxy` was not honoring new `bindAddress` or `proxyBindAddress` settings [#2200](https://github.com/lando/lando/pull/2200)
* Fixed bug causing Lando to not install on versions of macOS it actually supports [#2203](https://github.com/lando/lando/pull/2203)

Lando is **free* * and **open source* * software that relies on contributions from developers like you! If you like Lando then help us spend more time making, updating and supporting it by [contributing](https://github.com/sponsors/lando).

**ALSO, STILL, SERIOUSLY, READ THE DOCS!: <https://docs.lando.dev/>**

## v3.0.0-rrc.6 - [April 28, 2020](https://github.com/lando/lando/releases/tag/v3.0.0-rrc.6)

### This is an `edge` release.

Edge releases contain the newest bug fixes and features and *may * be less stable as a result. If you are an intrepid developer who wants to try the latest and greatest and/or wants to help report bugs then try this release out.

Otherwise, scroll down and use the first release that has the green `Latest Release` tag. For more information about the Lando release cycle check out [this](https://docs.lando.dev/config/releases.html).

* Silenced `loadkeys` on `inits` that require key loading
* Improved `node` service so it uses the `node` user if it does not use privileged ports
* Improved app reporting so it doesnt hang the process if reporting node is spinning
* Fixed bug where you needed to run `lando rebuild` twice to clear the "This app was built on a different version of Lando" warning
* Fixed bug where `proxy` was not finding the correct port for multi-port proxied services
* Fixed bug where `node` services using a custom `ssl` port do not get assigned a `https://localhost:PORT` address correctly
* Fixed bug where failed `healthchecks` were not sending correct error code
* Fixed bug causing `mongodb` services to fail healthchecks
* Fixed bug causing `maxKeyWarning` to continue showing even after user has taken action [#2186](https://github.com/lando/lando/pull/2186)

Lando is **free* * and **open source* * software that relies on contributions from developers like you! If you like Lando then help us spend more time making, updating and supporting it by [contributing](https://github.com/sponsors/lando).

**ALSO, STILL, SERIOUSLY, READ THE DOCS!: <https://docs.lando.dev/>**

## v3.0.0-rrc.5 - [April 25, 2020](https://github.com/lando/lando/releases/tag/v3.0.0-rrc.5)

### This is an `edge` release.

Edge releases contain the newest bug fixes and features and *may * be less stable as a result. If you are an intrepid developer who wants to try the latest and greatest and/or wants to help report bugs then try this release out.

Otherwise, scroll down and use the first release that has the green `Latest Release` tag. For more information about the Lando release cycle check out [this](https://docs.lando.dev/config/releases.html).

* Added _extremely experimental_, for-testing-purposes-only support for Lagoon Drupal 8 projects, [read more](https://docs.lando.dev/config/lagoon.html)
* Added legacy `SIMPLETEST_` envvars to Drupaly recipes [#1269](https://github.com/lando/lando/pull/1269)
* Added ability for users to control which host `ssh` keys Lando uses [#2031](https://github.com/lando/lando/pull/2031)
* Added reasonable `max-file` and `max-size` limits to services so logs don't grow indefinitely [#1774](https://github.com/lando/lando/pull/1774)
* Added `proxy` support for any level of subdomains [#1819](https://github.com/lando/lando/pull/1819)
* Changed the default bind address to `127.0.0.1` and made `bindAddress` globally configurable [#2035](https://github.com/lando/lando/pull/2035)
* Fixed regression causing weird newlines on some console output [#2178](https://github.com/lando/lando/pull/2178)
* Fixed bug causing Pantheon `pull` and `push` to fail when checked out to branch that wasnt also a multidev env [#2153](https://github.com/lando/lando/pull/2153)
* Fixed bug causing Pantheon `lando push` to push to unexpected environments [#2153](https://github.com/lando/lando/pull/2153)
* Fixed bug causing `ERR_INVALID_REDIRECT` for some proxied servives [#2149](https://github.com/lando/lando/pull/2149)
* Fixed bug causing app start to fail if proxy was unable to locate suitable ports [#1857](https://github.com/lando/lando/pull/1857)
* Fixed bug causing `ssh` to fail when username or keypaths had spaces in them [#2031](https://github.com/lando/lando/pull/2031)
* Improved logging and error handling
* Improved spelling and grammar in docs, code and comments, thanks [@uberhacker](https://github.com/uberhacker)!
* Upgraded to `traefik` 2.2 [#1819](https://github.com/lando/lando/pull/1819)

Lando is **free* * and **open source* * software that relies on contributions from developers like you! If you like Lando then help us spend more time making, updating and supporting it by [contributing](https://github.com/sponsors/lando).

**ALSO, STILL, SERIOUSLY, READ THE DOCS!: <https://docs.lando.dev/>**

## v3.0.0-rrc.4 - [April 11, 2020](https://github.com/lando/lando/releases/tag/v3.0.0-rrc.4)

### This is an `edge` release.

Edge releases contain the newest bug fixes and features and *may * be less stable as a result. If you are an intrepid developer who wants to try the latest and greatest and/or wants to help report bugs then try this release out.

Otherwise, scroll down and use the first release that has the green `Latest Release` tag. For more information about the Lando release cycle check out [this](https://docs.lando.dev/config/releases.html).

* Added support for `postgres:12` [#2133](https://github.com/lando/lando/pull/2133)
* Added a `lando rebuild` warning if app becomes out of sync with Lando [#2098](https://github.com/lando/lando/pull/2098)
* Added option to configure the `default-authentication-plugin` for `mysql:8` services [#2135](https://github.com/lando/lando/pull/2135)
* Improved "starty" UX to communicate warnings eg "a healthcheck failed" better [#1088](https://github.com/lando/lando/pull/1088)
* Improved app start so it throws helpful instructions when start fails [#2098](https://github.com/lando/lando/pull/2098)
* Improved healthchecks so they no longer consume CPU while idle [#1088](https://github.com/lando/lando/pull/1088)
* Improved `proxy` so it automatically recreates itself when Lando is updated
* Improved `external_connection.host` so it uses `127.0.0.1` instead of `localhost`, this helps situations where the user has `mysql` running over a socket on their host
* Fixed bug causing a custom named `landoFile` and custom pre and post Landofiles to not be recognized correctly #1919](https://github.com/lando/lando/pull/1919)
* Fixed bug causing all multicommand tooling to run as `www-data` instead of the `meUser` eg `node` for node services [#1877](https://github.com/lando/lando/pull/1877)
* Fixed bug causing services built from local Dockerfiles to error when run from subdirectories [#2102](https://github.com/lando/lando/pull/1877)
* Fixed bug causing recipes to not properly identify pullable and locally built services
* Fixed bug causing `lando push --code` to fail if `git` `user.name` or `user.email` are not set [#47](https://github.com/pantheon-systems/localdev-issues/issues/47)
* Set `default-authentication-plugin` to `mysql_native_password` for LAMP MySQL 8 recipes [#2135](https://github.com/lando/lando/pull/2135)

Lando is **free* * and **open source* * software that relies on contributions from developers like you! If you like Lando then help us spend more time making, updating and supporting it by [contributing](https://github.com/sponsors/lando).

**ALSO, STILL, SERIOUSLY, READ THE DOCS!: https://docs.lando.dev/**

## v3.0.0-rrc.3 - [April 2, 2020](https://github.com/lando/lando/releases/tag/v3.0.0-rrc.3)

Lando is **free* * and **open source* * software that relies on contributions from developers like you! If you like Lando then help us spend more time making, updating and supporting it by [contributing](https://github.com/sponsors/lando).

* Added separate `edge` and `stable` release channels, [read more](https://docs.lando.dev/config/releases.html)
* Added an `experimental` flag so users can access bleeding edge features, [read more](https://docs.lando.dev/config/experimental.html)
* Added `PATH_INFO` and `PATH_TRANSLATED` to the default `nginx` `fastcgi_params` [#1987](https://github.com/lando/lando/pull/1987)
* Added `webp` support to `php 7` images [#1715](https://github.com/lando/lando/pull/1715)
* Added subdirectory support to the `proxy` [#1824](https://github.com/lando/lando/pull/1824)
* Added support for `pantheon.yml`'s' `drush_version`
* Increased limit on amount of sites we can get from the Pantheon API [#988](https://github.com/lando/lando/pull/988)
* Fixed bug where `PATH_INFO` was not set in the `pantheon` recipe [#1987](https://github.com/lando/lando/pull/1987)
* Fixed bug causing a silent error when trying to `lando pull --code test|live` using `pantheon` recipe [#2021](https://github.com/lando/lando/pull/2021)
* Fixed bug causing Windows path separators to cause SQL Import/Export scripts to fail [#1823](https://github.com/lando/lando/issues/1823)
* Fixed bug causing `--host` flag using `=` to produce unexpected results on `db-import/export` [#2007](https://github.com/lando/lando/pull/2007)
* Improved `lando db-import` and `lando db-export` to allow absolute paths [#1768](https://github.com/lando/lando/pull/1768)
* Improved feedback from `lando db-import` and `lando db-export` commands [#2027](https://github.com/lando/lando/pull/2027)
* Improved tooling `stdio` configurability and `stderr` discovery [#2021](https://github.com/lando/lando/pull/2021)
* Readded previous `phpmyadmin` `4.x` versions for better backwards compatibility [#2062](https://github.com/lando/lando/pull/2062)
* Set `COMPOSER_MEMORY_LIMIT` to '-1'
* Updated to `composer` version `1.10.1` [#2096](https://github.com/lando/lando/pull/2096)
* Updated to latest `xdebug` in `php` version `7.4` [#2099](https://github.com/lando/lando/pull/2099)
* Updated `drush 8` to `8.3.2` [#2097](https://github.com/lando/lando/pull/2097)
* Updated to Docker Desktop `2.2.0.5` [#2052](https://github.com/lando/lando/pull/2052) [#2122](https://github.com/lando/lando/pull/2122)

**ALSO, STILL, SERIOUSLY, READ THE DOCS!: https://docs.lando.dev/**

## v3.0.0-rrc.2 - [March 25, 2020](https://github.com/lando/lando/releases/tag/v3.0.0-rrc.2)

### This is an `edge` release.

Edge releases contain the newest bug fixes and features and *may * be less stable as a result. If you are an intrepid developer who wants to try the latest and greatest and/or wants to help report bugs then try this release out.

Otherwise, scroll down and use the first release that has the green `Latest Release` tag. For more information about the Lando release cycle check out [this](https://docs.lando.dev/config/releases.html).

* Added support for `go` versions `1.12-1.14`,
* Added support for `solr` `8` [#1765](https://github.com/lando/lando/pull/1765)
* Added new `solr` `7` minor versions [#1765](https://github.com/lando/lando/pull/1765)
* Added support for `.mjs` files in `nginx` [#1537](https://github.com/lando/lando/issues/1537)
* Added documentation on how to set `vm.max_map_count` correctly if you cannot run `elasticsearch` correctly [#1967](https://github.com/lando/lando/issues/1967)
* Fixed bug caused by setting `TERMINUS_VERSION` in Pantheon appserver images [#1872](https://github.com/lando/lando/issues/1872)
* Fixed bug causing build steps to not run if app was manually removed [#2079](https://github.com/lando/lando/issues/2079)
* Fixed bug with app name names containing spaces [#1767](https://github.com/lando/lando/issues/1767)
* Fixed bug causing crash on `macOS` if Docker is not installed first
* Fixed bug causing CLI array data to vanish on Windows, thanks @rabauss! [#2063](https://github.com/lando/lando/issues/2063)
* Officially documented file performance `excludes` feature [#763](https://github.com/lando/lando/issues/763) [#1460](https://github.com/lando/lando/issues/1460)
* Updated `go` to use `1.14` as the default version [#2009](https://github.com/lando/lando/issues/2009)
* Updated `phpmyadmin` to use `5.0` as the default version [#2062](https://github.com/lando/lando/issues/2062)
* Upgraded to `terminus` `2.3.0` [#2082](https://github.com/lando/lando/issues/2082)

Lando is **free* * and **open source* * software that relies on contributions from developers like you! If you like Lando then help us spend more time making, updating and supporting it by [contributing](https://github.com/sponsors/lando).

**ALSO, STILL, SERIOUSLY, READ THE DOCS!: https://docs.lando.dev/**

## v3.0.0-rrc.1 - [March 22, 2020](https://github.com/lando/lando/releases/tag/v3.0.0-rrc.1)

Lando is **free* * and **open source* * software that relies on contributions from developers like you! If you like Lando then help us spend more time making, updating and supporting it by [contributing](https://github.com/sponsors/lando).

* Downgraded Docker Desktop for Windows to `2.2.0.3` because [#2052](https://github.com/lando/lando/issues/2052) [#2076](https://github.com/lando/lando/issues/2076)
* Switched pre-release series because apparently linux cares [#2072](https://github.com/lando/lando/issues/2072)
* Updated Docker Desktop for macOS installer to handle the 2.1 -> 2.2 upgrade better

**ALSO, STILL, SERIOUSLY, READ THE DOCS!: https://docs.lando.dev/**

## v3.0.0-aft.2 - [March 20, 2020](https://github.com/lando/lando/releases/tag/v3.0.0-aft.2)

Lando is **free* * and **open source* * software that relies on contributions from developers like you! If you like Lando then help us spend more time making, updating and supporting it by [contributing](https://github.com/sponsors/lando).

* Added support for `mariadb` `10.4` [#2004](https://github.com/lando/lando/issues/2004)
* Added patch version pinning to `bitnami` based services [#2057](https://github.com/lando/lando/issues/2057)
* Added `rsync` to the `php:7.4` image [#2056](https://github.com/lando/lando/issues/2056)
* Fixed bug causing `--secret-toggle` to break packaged `lando`s
* Fixed bug causing prerelease version comparison produce unexpected results [#2049](https://github.com/lando/lando/issues/2049)
* Fixed breaking upstream change in all `bitnami` based services [#2057](https://github.com/lando/lando/issues/2057)

**ALSO, STILL, SERIOUSLY, READ THE DOCS!: https://docs.lando.dev/**

## v3.0.0-aft.1 - [March 13, 2020](https://github.com/lando/lando/releases/tag/v3.0.0-aft.1)

Lando is **free* * and **open source* * software that relies on contributions from developers like you! If you like Lando then help us spend more time making, updating and supporting it by [contributing](https://github.com/sponsors/lando).

* Added signed `windoze` installer and binary [#2037](https://github.com/lando/lando/issues/2037)
* Added support for `node` `12` and `13` [#1866](https://github.com/lando/lando/issues/1866)
* Added support for new `node` `10` and `11` minor versions [#1981](https://github.com/lando/lando/issues/1981)
* Added support for `php` `7.4` [#1891](https://github.com/lando/lando/pull/1892)
* Added `json` and `table` formats to some `lando` commands [#1737](https://github.com/lando/lando/issues/1737)
* Added compatibility for Docker Desktop `2.2.0.4` on macOS and Windows [#1975](https://github.com/lando/lando/issues/1975)
* Fixed bug causing cli output colorization in non `TTY` contexts [#1789](https://github.com/lando/lando/issues/1789)
* Fixed bug causing `memcached` to not boot up correctly [#1827](https://github.com/lando/lando/issues/1827)
* Improved macOS and Windows Lando installers [#1975](https://github.com/lando/lando/issues/1975)
* Improved build step and restart performance [#2013](https://github.com/lando/lando/issues/2013)
* Rebased `lando` on `node` `12` for MOAR SPEEDS [#2037](https://github.com/lando/lando/issues/2037)
* Removed lingering reference to `Git for Windows` in Windoze installer [#1865](https://github.com/lando/lando/issues/1865)
* Updated to `docker-compose` `1.25.4` [#1975](https://github.com/lando/lando/issues/1975)
* Updated to Docker Desktop `2.2.0.4` for macOS and Windows [#1975](https://github.com/lando/lando/issues/1975)
* Updated `xdebug` to latest in `php` `7.2` and `7.3`
* Updated functional tests to use `hyperdrive 0.6.1` [#2037](https://github.com/lando/lando/issues/2037)

**ALSO, STILL, SERIOUSLY, READ THE DOCS!: https://docs.lando.dev/**


## v3.0.0-rc.23 - [November 26, 2019](https://github.com/lando/lando/releases/tag/v3.0.0-rc.23)

**WHILE WE'VE TRIED TO MAINTAIN BACKWARDS COMPATIBILITY WE RECOMMEND YOU READ THE BELOW IF YOU ARE UPDATING FROM PRE RC2**

1. [CHECK OUT THE BIG CHANGES](https://thinktandem.io/blog/2019/02/01/lando-is-ready-for-the-masses-with-rc2-release/) IN RC.2!
2. USE [THIS GUIDE](https://docs.lando.dev/guides/updating-to-rc2.html) TO UPDATE YOUR LANDOFILES

**ALSO, STILL, SERIOUSLY, READ THE DOCS!: https://docs.lando.dev/**

* Added process handling and management to `shell.js`
* Added an opt-in for crash and error reporting
* Added sponsorship options to the website and docs [#0](https://lando.dev/sponsor/)
* Added `The Lando Alliance` to the website [#0](https://lando.dev/alliance/join/)
* Added Catalina support via Notarization [#1829](https://github.com/lando/lando/issues/1829)
* Clarified and updated Terms of Use and Privacy Policy
* Fixed `NET::ERR_CERT_INVALID` on Chrome, may require `lando restart` [#1831](https://github.com/lando/lando/issues/1831)
* Improved anonymity of usage reporting
* Improved `metrics` server
* Updated to Docker Desktop 2.1.0.5

## v3.0.0-rc.22 - [October 7, 2019](https://github.com/lando/lando/releases/tag/v3.0.0-rc.22)

**WHILE WE'VE TRIED TO MAINTAIN BACKWARDS COMPATIBILITY WE RECOMMEND YOU READ THE BELOW IF YOU ARE UPDATING FROM PRE RC2**

1. [CHECK OUT THE BIG CHANGES](https://thinktandem.io/blog/2019/02/01/lando-is-ready-for-the-masses-with-rc2-release/) IN RC.2!
2. USE [THIS GUIDE](https://docs.lando.dev/guides/updating-to-rc2.html) TO UPDATE YOUR LANDOFILES

**ALSO, STILL, SERIOUSLY, READ THE DOCS!: https://docs.devwithlando.io/**

* Updated to Docker Desktop 2.1.0.2/3 for Catalina prep

## v3.0.0-rc.21 - [October 1, 2019](https://github.com/lando/lando/releases/tag/v3.0.0-rc.21)

**WHILE WE'VE TRIED TO MAINTAIN BACKWARDS COMPATIBILITY WE RECOMMEND YOU READ THE BELOW IF YOU ARE UPDATING FROM PRE RC2**

1. [CHECK OUT THE BIG CHANGES](https://thinktandem.io/blog/2019/02/01/lando-is-ready-for-the-masses-with-rc2-release/) IN RC.2!
2. USE [THIS GUIDE](https://docs.devwithlando.io/guides/updating-to-rc2.html) TO UPDATE YOUR LANDOFILES

**ALSO, STILL, SERIOUSLY, READ THE DOCS!: https://docs.devwithlando.io/**

* Fixed upstream bug with `apache` [#1804](https://github.com/lando/lando/issues/1804)
* Fixed upstream bug with `memcached` [#1804](https://github.com/lando/lando/issues/1804)
* Improved documentation search with Algolia [#1756](https://github.com/lando/lando/issues/1756)

## v3.0.0-rc.20 - [August 16, 2019](https://github.com/lando/lando/releases/tag/v3.0.0-rc.20)

**WHILE WE'VE TRIED TO MAINTAIN BACKWARDS COMPATIBILITY WE RECOMMEND YOU READ THE BELOW IF YOU ARE UPDATING FROM PRE RC2**

1. [CHECK OUT THE BIG CHANGES](https://thinktandem.io/blog/2019/02/01/lando-is-ready-for-the-masses-with-rc2-release/) IN RC.2!
2. USE [THIS GUIDE](https://docs.devwithlando.io/guides/updating-to-rc2.html) TO UPDATE YOUR LANDOFILES

**ALSO, STILL, SERIOUSLY, READ THE DOCS!: https://docs.devwithlando.io/**

* Added [marketing site](https://lando.dev) [#1410](https://github.com/lando/lando/issues/1410)
* Added ability to [sponsor lando](https://www.patreon.com/join/devwithlando?)
* Added support for patch versions of `elasticsearch` `7.3` [#1729](https://github.com/lando/lando/issues/1729)
* Fixed `mysql` failing on `linux` on `restart` [#1739](https://github.com/lando/lando/issues/1739)
* Updated to Docker Desktop 2.1.0.1 [#1728](https://github.com/lando/lando/issues/1728)
* Updated to `composer` `1.9.0` for `php` `7.1+`
* Updated [documentation site](https://docs.lando.dev) [#1410](https://github.com/lando/lando/issues/1410)

## v3.0.0-rc.19 - [July 31, 2019](https://github.com/lando/lando/releases/tag/v3.0.0-rc.19)

**WHILE WE'VE TRIED TO MAINTAIN BACKWARDS COMPATIBILITY WE RECOMMEND YOU READ THE BELOW IF YOU ARE UPDATING FROM PRE RC2**

1. [CHECK OUT THE BIG CHANGES](https://thinktandem.io/blog/2019/02/01/lando-is-ready-for-the-masses-with-rc2-release/) IN RC.2!
2. USE [THIS GUIDE](https://docs.devwithlando.io/guides/updating-to-rc2.html) TO UPDATE YOUR LANDOFILES

**ALSO, STILL, SERIOUSLY, READ THE DOCS!: https://docs.devwithlando.io/**

* Fixed critical breaking upstream change that prevented the `mysql` service from restarting [#1718](https://github.com/lando/lando/issues/1718)
* Updated to Docker Desktop `2.1.0.0` and `docker-compose` `1.24.1`

## v3.0.0-rc.18 - [July 17, 2019](https://github.com/lando/lando/releases/tag/v3.0.0-rc.18)

**WHILE WE'VE TRIED TO MAINTAIN BACKWARDS COMPATIBILITY WE RECOMMEND YOU READ THE BELOW IF YOU ARE UPDATING FROM PRE RC2**

1. [CHECK OUT THE BIG CHANGES](https://thinktandem.io/blog/2019/02/01/lando-is-ready-for-the-masses-with-rc2-release/) IN RC.2!
2. USE [THIS GUIDE](https://docs.devwithlando.io/guides/updating-to-rc2.html) TO UPDATE YOUR LANDOFILES

**ALSO, STILL, SERIOUSLY, READ THE DOCS!: https://docs.devwithlando.io/**

* Added better functional tests for `postgres` [#1663](https://github.com/lando/lando/issues/1663)
* Added support for `elasticsearch:7` [#1672](https://github.com/lando/lando/issues/1672)
* Fixed borked `elasticsearch` service caused by breaking upstream change in `bitnami/elasticsearch` [#1561](https://github.com/lando/lando/issues/1561) [#1672](https://github.com/lando/lando/issues/1672)
* Fixed borked `mongo` service caused by breaking upstream change in `bitnami/mongodb` [#1674](https://github.com/lando/lando/issues/1674)
* Fixed bug preventing changeds to custom `solr` config from showing up after `lando restart` [#1557](https://github.com/lando/lando/issues/1557)
* Pinned our `php` images to use `stretch` [#1680](https://github.com/lando/lando/issues/1680)
* Updated default `psql` client to match our default `postgres` version `(10)` [#1680](https://github.com/lando/lando/issues/1680)
* Updated `backdrop` `drush` to `1.0.0`

## v3.0.0-rc.17 - [May 24, 2019](https://github.com/lando/lando/releases/tag/v3.0.0-rc.17)

**WHILE WE'VE TRIED TO MAINTAIN BACKWARDS COMPATIBILITY WE RECOMMEND YOU READ THE BELOW IF YOU ARE UPDATING FROM PRE RC2**

1. [CHECK OUT THE BIG CHANGES](https://thinktandem.io/blog/2019/02/01/lando-is-ready-for-the-masses-with-rc2-release/) IN RC.2!
2. USE [THIS GUIDE](https://docs.devwithlando.io/guides/updating-to-rc2.html) TO UPDATE YOUR LANDOFILES

**ALSO, STILL, SERIOUSLY, READ THE DOCS!: https://docs.devwithlando.io/**

* Fixed broken `lando share` command [#1582](https://github.com/lando/lando/issues/1582)
* Fixed breaking upstream change in `apache` service
* Fixed breaking upstream change in `postgres` service [#1612](https://github.com/lando/lando/issues/1612)
* Updated `backdrop` `drush` to `0.1.1`

## v3.0.0-rc.16 - [May 10, 2019](https://github.com/lando/lando/releases/tag/v3.0.0-rc.16)

**WHILE WE'VE TRIED TO MAINTAIN BACKWARDS COMPATIBILITY WE RECOMMEND YOU READ THE BELOW IF YOU ARE UPDATING FROM PRE RC2**

1. [CHECK OUT THE BIG CHANGES](https://thinktandem.io/blog/2019/02/01/lando-is-ready-for-the-masses-with-rc2-release/) IN RC.2!
2. USE [THIS GUIDE](https://docs.devwithlando.io/guides/updating-to-rc2.html) TO UPDATE YOUR LANDOFILES

**ALSO, STILL, SERIOUSLY, READ THE DOCS!: https://docs.devwithlando.io/**

* Added a `php` `7.3` appserver container to `pantheon` recipes [#1595](https://github.com/lando/lando/issues/1595)
* Added better feedback after `lando --clear` [#1572](https://github.com/lando/lando/issues/1572)
* Added a duplicate CA Cert ending in `crt` for greater compatibility [#1550](https://github.com/lando/lando/issues/1550)
* Added support for `mariadb` `10.3` [#1603](https://github.com/lando/lando/issues/1603)
* Fixed bug causing custom `engineConfig.certPath` to fail with `ReferenceError: path is not defined` [#1571](https://github.com/lando/lando/issues/1571)
* Fixed bug causing ssh keys to not load if one key had a filename with a space in it [#1593](https://github.com/lando/lando/issues/1593)
* Fixed bug causing Linux installer to fail when `/proc/sys/vm/max_map_count` does not exist [#1586](https://github.com/lando/lando/issues/1586)
* Rebased `php` images on `stretch` where applicable [#1554](https://github.com/lando/lando/issues/1554)
* Suppressed `terminus` update warning [#1551](https://github.com/lando/lando/issues/1551)
* Updated `source` lists for `php` images still running on `jessie` [#1554](https://github.com/lando/lando/issues/1554)
* Updated `drush` defaults to latest versions [#1543](https://github.com/lando/lando/issues/1543)
* Updated `terminus` to version `2.0.1` [#1551](https://github.com/lando/lando/issues/1551)

## v3.0.0-rc.15 - [April 23, 2019](https://github.com/lando/lando/releases/tag/v3.0.0-rc.15)

**WHILE WE'VE TRIED TO MAINTAIN BACKWARDS COMPATIBILITY WE RECOMMEND YOU READ THE BELOW IF YOU ARE UPDATING FROM PRE RC2**

1. [CHECK OUT THE BIG CHANGES](https://thinktandem.io/blog/2019/02/01/lando-is-ready-for-the-masses-with-rc2-release/) IN RC.2!
2. USE [THIS GUIDE](https://docs.devwithlando.io/guides/updating-to-rc2.html) TO UPDATE YOUR LANDOFILES

**ALSO, STILL, SERIOUSLY, READ THE DOCS!: https://docs.devwithlando.io/**

* This release has no content or changes. It's meant to repopulate S3 assets.

## v3.0.0-rc.14 - [March 18, 2019](https://github.com/lando/lando/releases/tag/v3.0.0-rc.14)

### PLEASE PLEASE PLEASE FOR THE LOVE OF ALL THINGS THAT ARE HOLY AND GOOD READ THE BELOW BEFORE PROCEEDING!!!

**WHILE WE'VE TRIED TO MAINTAIN BACKWARDS COMPATIBILITY WE RECOMMEND YOU READ THE BELOW IF YOU ARE UPDATING FROM PRE RC2**

1. [CHECK OUT THE BIG CHANGES](https://thinktandem.io/blog/2019/02/01/lando-is-ready-for-the-masses-with-rc2-release/) IN RC.2!
2. USE [THIS GUIDE](https://docs.devwithlando.io/guides/updating-to-rc2.html) TO UPDATE YOUR LANDOFILES

**ALSO, STILL, SERIOUSLY, READ THE DOCS!: https://docs.devwithlando.io/**

* Added `phantomjs` `1.7.0` to `pantheon` recipes [#1507](https://github.com/lando/lando/issues/1507)
* Documented ability to set custom `vhosts` and `server` config for `php` services and `laempy` recipes [#1523](https://github.com/lando/lando/issues/1523)
* Fixed `mount denied` error on Windows when using hyperdrived directories [#1510](https://github.com/lando/lando/issues/1510)
* Fixed incorrectly set `PYTHONUSERBASE` [#1519](https://github.com/lando/lando/issues/1519)
* Fixed `destroy` events so they actually get loaded on a `lando destroy` [#1531](https://github.com/lando/lando/issues/1531)
* Fixed `pre-rebuild` event [#1531](https://github.com/lando/lando/issues/1531)
* Improved permission handling for hyperdrived directories

## v3.0.0-rc.13 - [March 1, 2019](https://github.com/lando/lando/releases/tag/v3.0.0-rc.13)

### PLEASE PLEASE PLEASE FOR THE LOVE OF ALL THINGS THAT ARE HOLY AND GOOD READ THE BELOW BEFORE PROCEEDING!!!

**WHILE WE'VE TRIED TO MAINTAIN BACKWARDS COMPATIBILITY WE RECOMMEND YOU READ THE BELOW IF YOU ARE UPDATING FROM PRE RC2**

1. [CHECK OUT THE BIG CHANGES](https://thinktandem.io/blog/2019/02/01/lando-is-ready-for-the-masses-with-rc2-release/) IN RC.2!
2. USE [THIS GUIDE](https://docs.devwithlando.io/guides/updating-to-rc2.html) TO UPDATE YOUR LANDOFILES

**ALSO, STILL, SERIOUSLY, READ THE DOCS!: https://docs.devwithlando.io/**

* Added option for `lando info|config|list` etc to be outputted as JSON [#1455](https://github.com/lando/lando/issues/1455)
* Added support for `sport` to `node` services [#1375](https://github.com/lando/lando/issues/1375)
* Added support for `php` `7.3` [#1342](https://github.com/lando/lando/issues/1342)
* Fixed bug causing `~` to not resolve correctly in overridden volumes [#1483](https://github.com/lando/lando/issues/1483)
* Fixed bug causing internal `*_nginx` services to not inherit overrides from their generating services [#1487](https://github.com/lando/lando/issues/1487)
* Fixed regression causing Pantheon Solr `index` service to not boot up correctly [#1491](https://github.com/lando/lando/issues/1491)
* Injected coaxium directly into the hyperdrive motivator [#1460](https://github.com/lando/lando/issues/1460) [#763](https://github.com/lando/lando/issues/763)
* Improved `macOS` uninstaller text to alert user of potential lingering config and containers [#1495](https://github.com/lando/lando/issues/1495)
* Reduced lando logs max file size to something more reasonable
* Updated `composer` to version `1.8.4` [#1375](https://github.com/lando/lando/issues/1375) [#1488](https://github.com/lando/lando/issues/1488)
* Updated `docker` to version `2.0.0.3/18.09.2` [#1375](https://github.com/lando/lando/issues/1375)

## v3.0.0-rc.12 - [February 20, 2019](https://github.com/lando/lando/releases/tag/v3.0.0-rc.12)

### PLEASE PLEASE PLEASE FOR THE LOVE OF ALL THINGS THAT ARE HOLY AND GOOD READ THE BELOW BEFORE PROCEEDING!!!

**WHILE WE'VE TRIED TO MAINTAIN BACKWARDS COMPATIBILITY WE RECOMMEND YOU READ THE BELOW IF YOU ARE UPDATING FROM PRE RC2**

1. [CHECK OUT THE BIG CHANGES](https://thinktandem.io/blog/2019/02/01/lando-is-ready-for-the-masses-with-rc2-release/) IN RC.2!
2. USE [THIS GUIDE](https://docs.devwithlando.io/guides/updating-to-rc2.html) TO UPDATE YOUR LANDOFILES

**ALSO, STILL, SERIOUSLY, READ THE DOCS!: https://docs.devwithlando.io/**

* Added `<<` and `>>` to list of `SHELL` auto-wrapped characters in tooling/events/build commands
* Fixed `machine token` persistence for `pantheon` apps that are `git cloned` instead of `lando init` [#1475](https://github.com/lando/lando/issues/1475)
* Fixed regression causing `pantheon` `nginx` config to not load correctly

## v3.0.0-rc.11 - [February 20, 2019](https://github.com/lando/lando/releases/tag/v3.0.0-rc.11)

### PLEASE PLEASE PLEASE FOR THE LOVE OF ALL THINGS THAT ARE HOLY AND GOOD READ THE BELOW BEFORE PROCEEDING!!!

**WHILE WE'VE TRIED TO MAINTAIN BACKWARDS COMPATIBILITY WE RECOMMEND YOU READ THE BELOW IF YOU ARE UPDATING FROM PRE RC2**

1. [CHECK OUT THE BIG CHANGES](https://thinktandem.io/blog/2019/02/01/lando-is-ready-for-the-masses-with-rc2-release/) IN RC.2!
2. USE [THIS GUIDE](https://docs.devwithlando.io/guides/updating-to-rc2.html) TO UPDATE YOUR LANDOFILES

**ALSO, STILL, SERIOUSLY, READ THE DOCS!: https://docs.devwithlando.io/**

* Fixed critical regression causing default recipe config files not to load correctly [#1478](https://github.com/lando/lando/issues/1478)

## v3.0.0-rc.10 - [February 14, 2019](https://github.com/lando/lando/releases/tag/v3.0.0-rc.10)

### PLEASE PLEASE PLEASE FOR THE LOVE OF ALL THINGS THAT ARE HOLY AND GOOD READ THE BELOW BEFORE PROCEEDING!!!

**WHILE WE'VE TRIED TO MAINTAIN BACKWARDS COMPATIBILITY WE RECOMMEND YOU READ THE BELOW IF YOU ARE UPDATING FROM PRE RC2**

1. [CHECK OUT THE BIG CHANGES](https://thinktandem.io/blog/2019/02/01/lando-is-ready-for-the-masses-with-rc2-release/) IN RC.2!
2. USE [THIS GUIDE](https://docs.devwithlando.io/guides/updating-to-rc2.html) TO UPDATE YOUR LANDOFILES

**ALSO, STILL, SERIOUSLY, READ THE DOCS!: https://docs.devwithlando.io/**

* Bumped `varnish` `workspace_client` limit to `128k`
* Described URL changes in the upgrade guide [#1445](https://github.com/lando/lando/issues/1445)
* Fixed default database config loading in `LAMPY` recipes [#1454](https://github.com/lando/lando/issues/1454)
* Fixed dynamic tooling routes not setting the correct event service default
* Improved `solr` start up script naming and mounting, _probably_ fixes [#1442](https://github.com/lando/lando/issues/1442)
* Removed unneeded `git` dependency from Linux packages, fixes [#1437](https://github.com/lando/lando/issues/1437)

## v3.0.0-rc.9 - [Febraury 8, 2019](https://github.com/lando/lando/releases/tag/v3.0.0-rc.9)

### PLEASE PLEASE PLEASE FOR THE LOVE OF ALL THINGS THAT ARE HOLY AND GOOD READ THE BELOW BEFORE PROCEEDING!!!

**WHILE WE'VE TRIED TO MAINTAIN BACKWARDS COMPATIBILITY WE RECOMMEND YOU READ THE BELOW IF YOU ARE UPDATING FROM PRE RC2**

1. [CHECK OUT THE BIG CHANGES](https://thinktandem.io/blog/2019/02/01/lando-is-ready-for-the-masses-with-rc2-release/) IN RC.2!
2. USE [THIS GUIDE](https://docs.devwithlando.io/guides/updating-to-rc2.html) TO UPDATE YOUR LANDOFILES

**ALSO, STILL, SERIOUSLY, READ THE DOCS!: https://docs.devwithlando.io/**

* Added support for backdrop drush `0.1.0` release.
* Deprecated `--help` in favor of "smarter" `--help` [#1325](https://github.com/lando/lando/issues/1325)
* Improved `php` `$_ENV` population, fixes [#1429](https://github.com/lando/lando/issues/1429)
* Improved support for `build.context` in `compose` services [#1432](https://github.com/lando/lando/issues/1432)
* Improved `drush` healthcheck to be decoupled from apps [#1325](https://github.com/lando/lando/issues/1325)
* Removed legacy Kalabox code still hanging around, fixes [#1431](https://github.com/lando/lando/issues/1431)

## v3.0.0-rc.8 - [Febraury 7, 2019](https://github.com/lando/lando/releases/tag/v3.0.0-rc.8)

### PLEASE PLEASE PLEASE FOR THE LOVE OF ALL THINGS THAT ARE HOLY AND GOOD READ THE BELOW BEFORE PROCEEDING!!!

**WHILE WE'VE TRIED TO MAINTAIN BACKWARDS COMPATIBILITY WE RECOMMEND YOU READ THE BELOW IF YOU ARE UPDATING FROM PRE RC2**

1. [CHECK OUT THE BIG CHANGES](https://thinktandem.io/blog/2019/02/01/lando-is-ready-for-the-masses-with-rc2-release/) IN RC.2!
2. USE [THIS GUIDE](https://docs.devwithlando.io/guides/updating-to-rc2.html) TO UPDATE YOUR LANDOFILES

**ALSO, STILL, SERIOUSLY, READ THE DOCS!: https://docs.devwithlando.io/**

* Added support to run outside of port `80` for `dotnet` services [#1325](https://github.com/lando/lando/issues/1325)
* Added `lockr` support for `pantheon` recipes [#651](https://github.com/lando/lando/issues/651)
* Fixed schema posting issue on Pantheon Solr `index` service [#1348](https://github.com/lando/lando/issues/1348)
* Fixed regression causing named volumes to not mount properly in `compose` services [#1422](https://github.com/lando/lando/issues/1422)
* Improved `TTY` detection and passthru, fixes [#904](https://github.com/lando/lando/issues/904)

## v3.0.0-rc.7 - [Febraury 6, 2019](https://github.com/lando/lando/releases/tag/v3.0.0-rc.7)

### PLEASE PLEASE PLEASE FOR THE LOVE OF ALL THINGS THAT ARE HOLY AND GOOD READ THE BELOW BEFORE PROCEEDING!!!

**WHILE WE'VE TRIED TO MAINTAIN BACKWARDS COMPATIBILITY WE RECOMMEND YOU READ THE BELOW IF YOU ARE UPDATING FROM PRE RC2**

1. [CHECK OUT THE BIG CHANGES](https://thinktandem.io/blog/2019/02/01/lando-is-ready-for-the-masses-with-rc2-release/) IN RC.2!
2. USE [THIS GUIDE](https://docs.devwithlando.io/guides/updating-to-rc2.html) TO UPDATE YOUR LANDOFILES

**ALSO, STILL, SERIOUSLY, READ THE DOCS!: https://docs.devwithlando.io/**

* Added ability to turn off URL scanning on a per-service level [#1207](https://github.com/lando/lando/issues/1207)
* Added `--all`, `--app` and `--filter` flags to `lando list` [#1325](https://github.com/lando/lando/issues/1325)
* Added `--field` flag for `lando config` [#1325](https://github.com/lando/lando/issues/1325)
* Added support for relative paths to `compose` service [#1415](https://github.com/lando/lando/issues/1415)
* Improved auto `wp search-replace` in `pantheon` recipes [#1409](https://github.com/lando/lando/issues/1409)

## v3.0.0-rc.6 - [Febraury 5, 2019](https://github.com/lando/lando/releases/tag/v3.0.0-rc.6)

### PLEASE PLEASE PLEASE FOR THE LOVE OF ALL THINGS THAT ARE HOLY AND GOOD READ THE BELOW BEFORE PROCEEDING!!!

**WHILE WE'VE TRIED TO MAINTAIN BACKWARDS COMPATIBILITY WE RECOMMEND YOU READ THE BELOW IF YOU ARE UPDATING FROM PRE RC2**

1. [CHECK OUT THE BIG CHANGES](https://thinktandem.io/blog/2019/02/01/lando-is-ready-for-the-masses-with-rc2-release/) IN RC.2!
2. USE [THIS GUIDE](https://docs.devwithlando.io/guides/updating-to-rc2.html) TO UPDATE YOUR LANDOFILES

**ALSO, STILL, SERIOUSLY, READ THE DOCS!: https://docs.devwithlando.io/**

* Fixed regression causing Pantheon Solr index to incorrectly set user perms [#1405](https://github.com/lando/lando/issues/1405)
* Fixed bug requiring Pantheon Solr index be restarted before schema post [#1325](https://github.com/lando/lando/issues/1325)
* Fixed bug where `--help` and `--version` were routing to lando instead of tooling commands [#1407](https://github.com/lando/lando/issues/1407)
* Fixed regression causing `db-export` to fail on `linux` [#1394](https://github.com/lando/lando/issues/1394)

## v3.0.0-rc.5 - [Febraury 4, 2019](https://github.com/lando/lando/releases/tag/v3.0.0-rc.5)

### PLEASE PLEASE PLEASE FOR THE LOVE OF ALL THINGS THAT ARE HOLY AND GOOD READ THE BELOW BEFORE PROCEEDING!!!

**WHILE WE'VE TRIED TO MAINTAIN BACKWARDS COMPATIBILITY WE RECOMMEND YOU READ THE BELOW IF YOU ARE UPDATING FROM PRE RC2**

1. [CHECK OUT THE BIG CHANGES](https://thinktandem.io/blog/2019/02/01/lando-is-ready-for-the-masses-with-rc2-release/) IN RC.2!
2. USE [THIS GUIDE](https://docs.devwithlando.io/guides/updating-to-rc2.html) TO UPDATE YOUR LANDOFILES

**ALSO, STILL, SERIOUSLY, READ THE DOCS!: https://docs.devwithlando.io/**

* Fixed regression setting `CACHE_PORT` for `pantheon` recipes [#1396](https://github.com/lando/lando/issues/1396)
* Switched all `bitnami` images to set `LANDO_NEEDS_EXEC`

## v3.0.0-rc.4 - [Febraury 4, 2019](https://github.com/lando/lando/releases/tag/v3.0.0-rc.4)

### PLEASE PLEASE PLEASE FOR THE LOVE OF ALL THINGS THAT ARE HOLY AND GOOD READ THE BELOW BEFORE PROCEEDING!!!

**WHILE WE'VE TRIED TO MAINTAIN BACKWARDS COMPATIBILITY WE RECOMMEND YOU READ THE BELOW IF YOU ARE UPDATING FROM PRE RC2**

1. [CHECK OUT THE BIG CHANGES](https://thinktandem.io/blog/2019/02/01/lando-is-ready-for-the-masses-with-rc2-release/) IN RC.2!
2. USE [THIS GUIDE](https://docs.devwithlando.io/guides/updating-to-rc2.html) TO UPDATE YOUR LANDOFILES

**ALSO, STILL, SERIOUSLY, READ THE DOCS!: https://docs.devwithlando.io/**

* Added support for htaccess overrides for Apache [#999](https://github.com/lando/lando/issues/999)
* Added a `LANDO_HOST_USER` envvar [#1082](https://github.com/lando/lando/issues/1082)
* Changed `ssh` key loading to also load passphrase protected keys by default [#1288](https://github.com/lando/lando/issues/1288) [#1143](https://github.com/lando/lando/issues/1143) [#808](https://github.com/lando/lando/issues/808)
* Changed default `http_resp_hdr_len` for `varnish` to `64000` [#1142](https://github.com/lando/lando/issues/1142)
* Fixed bug where files `rsync`ed from Pantheon were being set to `750` [#1325](https://github.com/lando/lando/issues/1325) [#1067](https://github.com/lando/lando/issues/1067) [#1330](https://github.com/lando/lando/issues/1330)
* Fixed longstanding permissions bug with legacy `solr` version `3.6` [#692](https://github.com/lando/lando/issues/692)
* Fixed bug where not-owned-by-me `.ssh` config was blowing up `ssh` key loading [#1203](https://github.com/lando/lando/issues/1203)
* Fixed bug causing `mysql`, `mariadb` and `postgres` services to intermittently crash on `lando restart` [#1381](https://github.com/lando/lando/issues/1381)
* Fixed regression in `events` caused by "multi word" tooling eg `command [something]`
* Fixed regression in `lando logs --service SERVICE` not actually filtering [#1386](https://github.com/lando/lando/issues/1386)
* Improved `ssh` key loading to use the `LANDO_HOST_USER` by default [#1082](https://github.com/lando/lando/issues/1082)
* Improved handling when an unknown service is used with the `proxy` [#1389](https://github.com/lando/lando/issues/1389)

## v3.0.0-rc.3 - [Febraury 3, 2019](https://github.com/lando/lando/releases/tag/v3.0.0-rc.3)

### PLEASE PLEASE PLEASE FOR THE LOVE OF ALL THINGS THAT ARE HOLY AND GOOD READ THE BELOW BEFORE PROCEEDING!!!

**WHILE WE'VE TRIED TO MAINTAIN BACKWARDS COMPATIBILITY WE RECOMMEND YOU READ THE BELOW IF YOU ARE UPDATING FROM PRE RC2**

1. [CHECK OUT THE BIG CHANGES](https://thinktandem.io/blog/2019/02/01/lando-is-ready-for-the-masses-with-rc2-release/) IN RC.2!
2. USE [THIS GUIDE](https://docs.devwithlando.io/guides/updating-to-rc2.html) TO UPDATE YOUR LANDOFILES

**ALSO, STILL, SERIOUSLY, READ THE DOCS!: https://docs.devwithlando.io/**

* Fixed `postgres` config loading preventing outside connections [#1379](https://github.com/lando/lando/issues/1379)
* Fixed busted auto-naming on Windows deploy [#1375](https://github.com/lando/lando/issues/1375)
* Fixed busted `drush` global-local handoff on Pantheon [#1375](https://github.com/lando/lando/issues/1375)
* Fixed regression in `LANDO_INFO` causing services to be index values instead of names [#1376](https://github.com/lando/lando/issues/1376)
* Fixed regression causing databases to report as unhealthy after a restart [#1381](https://github.com/lando/lando/issues/1381)
* Improved tooling is-service-already-running delegation [#1378](https://github.com/lando/lando/issues/1378)

## v3.0.0-rc.2 - [Febraury 1, 2019](https://github.com/lando/lando/releases/tag/v3.0.0-rc.2)

### PLEASE PLEASE PLEASE FOR THE LOVE OF ALL THINGS THAT ARE HOLY AND GOOD READ THE BELOW BEFORE PROCEEDING!!!

**WHILE WE'VE TRIED TO MAINTAIN BACKWARDS COMPATIBILITY WE RECOMMEND YOU:**

1. [CHECK OUT THE BIG CHANGES](https://thinktandem.io/blog/2019/02/01/lando-is-ready-for-the-masses-with-rc2-release/) IN RC.2!
2. USE [THIS GUIDE](https://docs.devwithlando.io/guides/updating-to-rc2.html) TO UPDATE YOUR LANDOFILES

**ALSO, STILL, SERIOUSLY, READ THE DOCS!: https://docs.devwithlando.io/**

* Added `inquirer-autocomplete-prompt` to select inquirer prompts [#1017](https://github.com/lando/lando/issues/1017)
* Added configurable support for `pre` and `post` `.lando.*.yml` source files eg `.lando.[#local|dist].yml` [#759](https://github.com/lando/lando/pulls/759) [#1154](https://github.com/lando/lando/pulls/1154)
* Added support for `elasticsearch` `6` [#1114](https://github.com/lando/lando/pulls/1114)
* Added support for multiple, user-defined `env` files [#994](https://github.com/lando/lando/pulls/994) [#1045](https://github.com/lando/lando/pulls/1045) [#1265](https://github.com/lando/lando/pulls/1265) [#1242](https://github.com/lando/lando/pulls/1242)
* Added support for `ruby` `2.5` [#1068](https://github.com/lando/lando/pulls/1068)
* Added `pcntl` extension to all PHP images [#910](https://github.com/lando/lando/pulls/910)
* Added `leia` to help keep `lando` the real hero we all know he is [#1296](https://github.com/lando/lando/issues/1296)
* Added a better message if users arrive at an "impossible" place [#1158](https://github.com/lando/lando/issues/1158)
* Bumped `xdebug.max_nesting_level` to `512` [#1094](https://github.com/lando/lando/issues/1094)
* Changed `rebuild` events to fire on the outside [#1352](https://github.com/lando/lando/issues/1352)
* Changed `xdebug: false` to actually disable the `php` extension [#760](https://github.com/lando/lando/issues/760)
* Changed update warning to print to `stderr` [#1000](https://github.com/lando/lando/issues/1000)
* Changed `wordpress` recipe to download `wp-cli` version `1.5.1` if using php 5.3 [#1334](https://github.com/lando/lando/issues/1334)
* Changed PHP to have unlimited memory for CLI ops [#732](https://github.com/lando/lando/issues/732)
* Fixed tooling on Windows to not always run as root [#1362](https://github.com/lando/lando/issues/1362)
* Fixed annoying recoverable php error `Cannot set 'user' save handler by ini_set()` on php 7.2 [#747](https://github.com/lando/lando/issues/747)
* Fixed long-standing race condition causing build fail perimission errors on `linux` [#1227](https://github.com/lando/lando/issues/1227) [#1197](https://github.com/lando/lando/issues/1197) [#1170](https://github.com/lando/lando/issues/1170)
* Fixed bug where `docker-compose` files were not loading correctly outside of the app root [#1007](https://github.com/lando/lando/issues/1007)
* Fixed bug where `node` services were not getting the `gid` correctly on `linux` [#1240](https://github.com/lando/lando/issues/1240)
* Fixed bug where cyclical `app -> app` symlink was being create in `pantheon` recipes [#1043](https://github.com/lando/lando/issues/1043)
* Fixed various `solr` config bugs [#1249](https://github.com/lando/lando/issues/1249) [#1350](https://github.com/lando/lando/issues/1350) [#1319](https://github.com/lando/lando/issues/1319) [#1351](https://github.com/lando/lando/issues/1351)
* Increased events `maxListeners` to `64` [#1097](https://github.com/lando/lando/issues/1097)
* Improved `drush` handling, fixes [#1315](https://github.com/lando/lando/issues/1315) [#1317](https://github.com/lando/lando/issues/1317) [#1318](https://github.com/lando/lando/issues/1318)
* Removed `lando` "global options", fixes [#1173](https://github.com/lando/lando/issues/1173)
* Upgraded `terminus` to version `1.9.0` [#1259](https://github.com/lando/lando/issues/1259)
* Upgraded `docker` to version `18.09.0/2.0.0.2` [#1297](https://github.com/lando/lando/issues/1297) [#1316](https://github.com/lando/lando/issues/1316)
* Upgraded `docker-compose` to version `1.23.2` [#1297](https://github.com/lando/lando/issues/1297) [#1316](https://github.com/lando/lando/issues/1316)


## v3.0.0-rc.1 - [September 11, 2018](https://github.com/lando/lando/releases/tag/v3.0.0-rc.1)

**WHILE WE'VE TRIED TO MAINTAIN BACKWARDS COMPATIBILITY WE RECOMMEND YOU [CHECK OUT THE BIG CHANGES](https://docs.devwithlando.io) IN RC! ALSO NOTE THAT THIS VERSION IS STILL IN PRERELEASE WHICH MEANS YOU SHOULD ONLY TRY IT OUT IF YOU ARE FEELING INTREPID**

If you are upgrading from pre-beta.40 follow the [beta.41 release note instructions](https://github.com/lando/lando/releases/tag/v3.0.0-beta.41) If you are on beta.41 or above you can follow the usual JUST-RUN-THE-INSTALLER upgrade process.

**ALSO, STILL, SERIOUSLY, READ THE DOCS!: https://docs.devwithlando.io/**

* Added CA support for custom `proxyDomains` [#998](https://github.com/lando/lando/issues/998)
* Added build steps that can run `before` an app starts [#822](https://github.com/lando/lando/issues/822)
* Added new functional testing toolkit [#1144](https://github.com/lando/lando/issues/1144)
* Added 100% unit test coverage of core libraries [#978](https://github.com/lando/lando/issues/978)
* Added 50% unit test coverage of plugins [#1036](https://github.com/lando/lando/issues/1036)
* Added multi-service and multi-line options for `tooling` [#1036](https://github.com/lando/lando/issues/1036)
* Changed build process to be more stable and reliable [#822](https://github.com/lando/lando/issues/822)
* Changed `restart` to not invoke any build steps [#1064](https://github.com/lando/lando/issues/1064) [#963](https://github.com/lando/lando/issues/963)
* Eliminated technical debt for core libraries [#1036](https://github.com/lando/lando/issues/1036)
* Fixed `freetype` support on `php-5.3-fpm` [#1141](https://github.com/lando/lando/issues/1141)
* Fixed `pre-` event steps [#822](https://github.com/lando/lando/issues/822)
* Fixed various bugs relating to networks and certs [#1071](https://github.com/lando/lando/issues/1071)
* Fixed build steps and events to ensure internal deps are installed first [#1021](https://github.com/lando/lando/issues/1021)
* Reduced technical debt for plugins [#1036](https://github.com/lando/lando/issues/1036)
* Switched code to `es6` [#1036](https://github.com/lando/lando/issues/1036)
* Updated our `examples` to be func testing compatible [#1144](https://github.com/lando/lando/issues/1144)
* Updated to latest Docker deps [#1148](https://github.com/lando/lando/issues/1148)

## v3.0.0-beta.47 - [June 1, 2018](https://github.com/lando/lando/releases/tag/v3.0.0-beta.47)

If you are upgrading from pre-beta.40 follow the [beta.41 release note instructions](https://github.com/lando/lando/releases/tag/v3.0.0-beta.41) If you are on beta.41 or above you can follow the usual JUST-RUN-THE-INSTALLER upgrade process.

**ALSO, STILL, SERIOUSLY, READ THE DOCS!: https://docs.devwithlando.io/**

* Fixed various show-stopping Windows bugs [#1004](https://github.com/lando/lando/issues/1004)

## v3.0.0-beta.46 - [May 27, 2018](https://github.com/lando/lando/releases/tag/v3.0.0-beta.46)

If you are upgrading from pre-beta.40 follow the [beta.41 release note instructions](https://github.com/lando/lando/releases/tag/v3.0.0-beta.41) If you are on beta.41 or above you can follow the usual JUST-RUN-THE-INSTALLER upgrade process.

**ALSO, STILL, SERIOUSLY, READ THE DOCS!: https://docs.devwithlando.io/**

* Fixed bug that was throwing `ERROR: The Compose file is invalid...` when `proxy` service changed [#942](https://github.com/lando/lando/issues/942)
* Fixed bug where the `rsync` option was not overrideable for `lando pull` [#982](https://github.com/lando/lando/issues/982)
* Fixed bug where any `--` global options were resetting overriden option defaults [#982](https://github.com/lando/lando/issues/982)
* Fixed bug where `pull` component of `lando rebuild` was ignoring `-s` option [#952](https://github.com/lando/lando/issues/952)
* Fixed bug causing `network XXX not found` error [#990](https://github.com/lando/lando/issues/990)
* Improved `pantheon` pre-run scripting with better perm handling and `$HOME` support [#975](https://github.com/lando/lando/issues/975)
* Improved custom `build` and `volumes` overrides to handle absolute and relative paths [#950](https://github.com/lando/lando/issues/950)

## v3.0.0-beta.45 - [May 16, 2018](https://github.com/lando/lando/releases/tag/v3.0.0-beta.45)

If you are upgrading from pre-beta.40 follow the [beta.41 release note instructions](https://github.com/lando/lando/releases/tag/v3.0.0-beta.41) If you are on beta.41 or above you can follow the usual JUST-RUN-THE-INSTALLER upgrade process.

**ALSO, STILL, SERIOUSLY, READ THE DOCS!: https://docs.devwithlando.io/**

* Added `curl` and `php-curl` to `php 5.3` Apache image [#882](https://github.com/lando/lando/issues/882)
* Added support for `postgres` to `lando db-import` and `lando db-export` [#803](https://github.com/lando/lando/issues/803)
* Added support for a `compose` service type. [#933](https://github.com/lando/lando/issues/933)
* Added documentation on using patch versions of images where applicable [#890](https://github.com/lando/lando/issues/890)
* Deprecated `DB_*` and `CACHE_*` environment variables in favor of `LANDO_INFO` [#868](https://github.com/lando/lando/issues/868)
* Fixed bug that prevented usage of overriden `Dockerfiles` [#740](https://github.com/lando/lando/issues/740)
* Improved remote Docker handling [#647](https://github.com/lando/lando/issues/647)
* Improved handling of `mysql` and `pgsql` commands [#803](https://github.com/lando/lando/issues/803)
* Improved detection of non-standard `docker` and `docker-compose` binaries on Linux [#935](https://github.com/lando/lando/issues/935)
* Improved `drush` usage documentation [#580](https://github.com/lando/lando/issues/580)
* Improved `drupal 7/8` image styles when using language code in URL [#914](https://github.com/lando/lando/issues/914)
* Improved `lando ssh` so it honors the current working directory [#895](https://github.com/lando/lando/issues/895)
* Improved `lando ssh` so it fallsback to `sh` if `bash` is not available [#895](https://github.com/lando/lando/issues/895)
* Injected `APP_LOG=errorlog` for Laravel recipes [#958](https://github.com/lando/lando/issues/958)
* Removed legacy `php_value xdebug.remote_autostart 1` being set in the `php` `httpd-ssl.conf` [#886](https://github.com/lando/lando/issues/886)
* Switched `pantheon` `drupal8` sites to globally install `Drush 8` by default [#580](https://github.com/lando/lando/issues/580)
* Moved `prestissimo` from build step to image [#882](https://github.com/lando/lando/issues/882)
* Updated legacy Pantheon API endpoints [#953](https://github.com/lando/lando/issues/953)

## v3.0.0-beta.44 - [May 4, 2018](https://github.com/lando/lando/releases/tag/v3.0.0-beta.44)

**THIS IS A HOTFIX RELEASE DUE TO BREAKING UPSTREAM CHANGES**

If you are upgrading from pre-beta.40 follow the [beta.41 release note instructions](https://github.com/lando/lando/releases/tag/v3.0.0-beta.41) If you are on beta.41 or above you can follow the usual upgrade process.

**ALSO, STILL, SERIOUSLY, READ THE DOCS!: https://docs.devwithlando.io/**

* Fixed bad id issue interacting with Pantheon API [#943](https://github.com/lando/lando/issues/943)

## v3.0.0-beta.43 - [May 2, 2018](https://github.com/lando/lando/releases/tag/v3.0.0-beta.43)

**THIS IS A HOTFIX RELEASE DUE TO BREAKING UPSTREAM CHANGES**

If you are upgrading from pre-beta.40 follow the [beta.41 release note instructions](https://github.com/lando/lando/releases/tag/v3.0.0-beta.41) If you are on beta.41 or above you can follow the usual upgrade process.

**ALSO, STILL, SERIOUSLY, READ THE DOCS!: https://docs.devwithlando.io/**

* Fixed nasty bug where user sites were returning "undefined" [#922](https://github.com/lando/lando/issues/922)
* Fixed "Named volume "$LANDO_ENGINE_CONF:/lando:rw" issue [#927](https://github.com/lando/lando/issues/927)

## v3.0.0-beta.42 - [April 30, 2018](https://github.com/lando/lando/releases/tag/v3.0.0-beta.42)

**THIS IS A HOTFIX RELEASE DUE TO BREAKING UPSTREAM CHANGES**

If you are upgrading from pre-beta.40 follow the [beta.41 release note instructions](https://github.com/lando/lando/releases/tag/v3.0.0-beta.41) If you are on beta.41 or above you can follow the usual upgrade process.

**ALSO, STILL, SERIOUSLY, READ THE DOCS!: https://docs.devwithlando.io/**

* Set default service versions [#908](https://github.com/lando/lando/issues/908)
* Convert interactive name parameters to machine safe [#891](https://github.com/lando/lando/issues/891)

## v3.0.0-beta.41 - [April 30, 2018](https://github.com/lando/lando/releases/tag/v3.0.0-beta.41)

**THIS IS A HOTFIX RELEASE DUE TO BREAKING UPSTREAM CHANGES**

If you are upgrading from pre-beta.40 it is recommended (although possibly not necessary) for you to:

1. Uninstall Docker **(only if you are using Docker for Mac or Docker for Windows)**

**PLEASE NOTE THAT THIS WILL DESTROY ALL YOUR LOCAL APPS!!!**

2. Remove the Lando config directory at `~/.lando`
3. Install the new Lando

**ALSO, STILL, SERIOUSLY, READ THE DOCS!: https://docs.devwithlando.io/**

* Set default service versions [#908](https://github.com/lando/lando/issues/908)
* Convert interactive name parameters to machine safe [#891](https://github.com/lando/lando/issues/891)

## v3.0.0-beta.40 - [April 8, 2018](https://github.com/lando/lando/releases/tag/v3.0.0-beta.40)

**SERIOUSLY, READ THE DOCS!: https://docs.devwithlando.io/**

* Added Arch-based distro pacman package build support [#814](https://github.com/lando/lando/issues/814)
* Added Prestissimo to all PHP services [#62](https://github.com/lando/lando/issues/862)
* Added $LANDO_INFO so every service has information about every other service [#727](https://github.com/lando/lando/issues/727)
* Correct licence used when packaging application
* Fixed bug in app names containing `_|-|.` [#697](https://github.com/lando/lando/issues/697)
* Fixed bug in app names containing uppercase letters [#829](https://github.com/lando/lando/issues/829)
* Fixed various bugs related to database credential overrides [#853](https://github.com/lando/lando/issues/853)
* Fixed various bugs related to `db-import/export` on additional database services [#853](https://github.com/lando/lando/issues/853)
* Signed all container certs with new Lando Local CA [#446](https://github.com/lando/lando/issues/446)
* Updated `terminus` to version `1.8.0` [#848](https://github.com/lando/lando/issues/848)

## v3.0.0-beta.39 - [March 30, 2018](https://github.com/lando/lando/releases/tag/v3.0.0-beta.39)

**WE HIGHLY RECOMMEND YOU UPDATE TO THIS VERSION!!!**

**SERIOUSLY, READ THE DOCS!: https://docs.devwithlando.io/**

* Fixed bug where `linux` `LANDO_ENGINE_REMOTE_IP` was not set to detected IP
* Updated problematic Docker for Mac 59 to Docker for Mac 60

## v3.0.0-beta.38 - [March 29, 2018](https://github.com/lando/lando/releases/tag/v3.0.0-beta.38)

**WE HIGHLY RECOMMEND YOU UPDATE TO THIS VERSION!!!**

**SERIOUSLY, READ THE DOCS!: https://docs.devwithlando.io/**

* Added better support for internal resolution of `proxy` domains
* Added `COMPOSE_CONVERT_WINDOWS_PATHS` on Windows to help mitigate known Docker for Windows bug [#823](https://github.com/lando/lando/issues/823)
* Changed healthcheck retries to numbers per Compose file format [#796](https://github.com/lando/lando/issues/796)
* Fixed new networking layer to alleviate multi-app-running "weirdness" [#640](https://github.com/lando/lando/issues/640)
* Fixed intermittent permission borking for Linux users using alpine-based services [#795](https://github.com/lando/lando/issues/795)
* Improved `linux` Docker start command handling [#659](https://github.com/lando/lando/issues/659)
* Improved handling and documentation of upload issues on Windows [#396](https://github.com/lando/lando/issues/396)
* Improved and simplified our examples [#798](https://github.com/lando/lando/issues/798) [#801](https://github.com/lando/lando/issues/801)
* Switched to use new `host.docker.internal` for host resolution from container.

## v3.0.0-beta.37 - [March 20, 2018](https://github.com/lando/lando/releases/tag/v3.0.0-beta.37)

**THIS RELEASE CONTAINS SIGNIFICANT CODE REFACTORING TO HELP WITH TESTING. YOU MAY WANT TO HOLD OFF FOR A FEW VERSIONS IF YOU WANT TO BE SUPER SAFE ABOUT THINGS!**

**BUT IF YOU"RE AWESOME AND WANT TO HELP US, USE IT AND BREAK IT AND SUBMIT ISSUES.* * If you do experience any issues try the following corrective action first:

  1. `lando rebuild` any failing apps
  2. `lando destroy` and then `lando start` any failing apps
  3. Restart the docker daemon
  4. Restart your computer
  5. `docker rm -f CONTAINER_ID` any containers throwing errors
  6. Reset the docker daemon to factory defaults (this will blow up all your containers)
  7. Submit an issue to GitHub
  8. Revert to [beta.35](https://github.com/lando/lando/releases/tag/v3.0.0-beta.35) :(

**ALSO, STILL, SERIOUSLY, READ THE DOCS!: https://docs.devwithlando.io/**

* Added `run` and `run_as_root` as the preferred build step keys [#745](https://github.com/lando/lando/issues/745)
* Added `run_internal` and `run_as_root_internal` for `lando` to use for programmatic build steps [#745](https://github.com/lando/lando/issues/745)
* Added some functional tests to get us moving on testing [#675](https://github.com/lando/lando/issues/675)
* Added legitimate cross-project service networking [#640](https://github.com/lando/lando/issues/640)
* Added `postgresql-client` to `php` images [#717](https://github.com/lando/lando/issues/717)
* Broadened scope of build step re-run to increase start stability [#683](https://github.com/lando/lando/issues/683)
* Changed default interactive `yes/no` prompts to `no` [#669](https://github.com/lando/lando/issues/669)
* Changed `proxy` to be less aggressive on `docker` restarts [#761](https://github.com/lando/lando/issues/761)
* Documented common `.lando.yml` syntax more explicitly [#643](https://github.com/lando/lando/issues/643)
* Finally moved over to all the `eslint` [#620](https://github.com/lando/lando/issues/620)
* Fixed bug where offline mode was failing on metrics check [#630](https://github.com/lando/lando/issues/630)
* Fixed bug where `php 5.3 apache` was not starting correctly [#652](https://github.com/lando/lando/issues/652)
* Fixed GitHub API rate limit bug [#598](https://github.com/lando/lando/issues/598)
* Fixed `postgres` persistent storage and config loading [#39](https://github.com/lando/lando/issues/39)
* Fixed bug where `lando pull` fails to replace wordpress URLs in db [#711](https://github.com/lando/lando/issues/711)
* Improved build step failure UX [#683](https://github.com/lando/lando/issues/683)
* Improved speed of `lando init METHOD` driven `git clone` [#178](https://github.com/lando/lando/issues/178)
* Improved overriding of global config through envvars [#647](https://github.com/lando/lando/issues/647)
* Improved `lando start` so it wait for services that need a `healthcheck` [#677](https://github.com/lando/lando/issues/677)
* Improved default `php` `sendmail` behavior [#756](https://github.com/lando/lando/issues/756)
* Provided some corrective action around `proxy` start failures [#632](https://github.com/lando/lando/issues/632)
* Refactored the code to increase testibility and reduce complexity and dependents [#620](https://github.com/lando/lando/issues/620)
* Removed `disableAutoComposerInstall` and `pantheon` recipe auto `composer install` [#501](https://github.com/lando/lando/issues/501)
* Removed dependency on `grunt` [#639](https://github.com/lando/lando/issues/639)
* Switched to all the `yarn` [#639](https://github.com/lando/lando/issues/639)
* Updated `drush launcher` to version `0.5.1` [#666](https://github.com/lando/lando/issues/666)
* Updated docs to reflect new refactor, dx and governance. [#685](https://github.com/lando/lando/issues/685)
* Updated `terminus` to version `1.7.1`

## v3.0.0-beta.35 - [January 8, 2018](https://github.com/lando/lando/releases/tag/v3.0.0-beta.35)

**SERIOUSLY, READ THE DOCS!: https://docs.devwithlando.io/**

* Fixed bug in URL scanning where no color was specified for caught errors [#627](https://github.com/lando/lando/issues/627)
* Fixed bug in URL scanning where wilcard domains were unintentionally being scanned [#627](https://github.com/lando/lando/issues/627)
* Fixed bug in Windows where custom `php` config file was being mounted with wrong path separator [#625](https://github.com/lando/lando/issues/625)

## v3.0.0-beta.34 - [January 5, 2018](https://github.com/lando/lando/releases/tag/v3.0.0-beta.34)

**SERIOUSLY, READ THE DOCS!: https://docs.devwithlando.io/**

* Added ability to disable `lando` provided tooling commands [#472](https://github.com/lando/lando/issues/472)
* Added support for `php` `7.2` to Pantheon recipes
* Added support for wildcard proxy domains [#618](https://github.com/lando/lando/issues/618)
* Fixed bug preventing usage of `--dest` flag in `lando init`s [#584](https://github.com/lando/lando/issues/584)
* Fixed bug where `cli` containers were reporting not existing on first run [#586](https://github.com/lando/lando/issues/586)
* Fixed bug where `cli` containers were not inheriting overrides [#586](https://github.com/lando/lando/issues/586)
* Fixed annoying permissions bug on non-root run services on Linux [#437](https://github.com/lando/lando/issues/437)
* Fixed bug where build steps ignored `-s` flag on `lando rebuild` [#596](https://github.com/lando/lando/issues/596)
* Improved handling of custom `php.ini` files so injection is clearer [#589](https://github.com/lando/lando/issues/589)
* Improved handling of `docker` too-many-networks error [#274](https://github.com/lando/lando/issues/274)

## v3.0.0-beta.33 - [January 4, 2018](https://github.com/lando/lando/releases/tag/v3.0.0-beta.33)

**SERIOUSLY, READ THE DOCS!: https://docs.devwithlando.io/**

* Fixed a bug where Pantheon recipes were erroring on no `solr` user [#611](https://github.com/lando/lando/issues/611)

## v3.0.0-beta.32 - [January 4, 2018](https://github.com/lando/lando/releases/tag/v3.0.0-beta.32)

**SERIOUSLY, READ THE DOCS!: https://docs.devwithlando.io/**

* Added some small changes needed by Pantheon Localdev
* Added a Tomcat service [#568](https://github.com/lando/lando/issues/568)
* Added `known_hosts` mapping [#601](https://github.com/lando/lando/issues/601)
* Added support for `php` `7.2` [#578](https://github.com/lando/lando/issues/578)
* Fixed nasty custom `solr` conf bug [#551](https://github.com/lando/lando/issues/551)
* Improved handling of non-standard proxy ports
* Improved feedback to user when the `docker` engine is down [#550](https://github.com/lando/lando/issues/550)


## v3.0.0-beta.31 - [November 26, 2017](https://github.com/lando/lando/releases/tag/v3.0.0-beta.31)

**SERIOUSLY, READ THE DOCS!: https://docs.devwithlando.io/**

* Added `README`s to our examples [#51](https://github.com/lando/lando/issues/51)
* Give error when trying to run Lando with `sudo` [#545](https://github.com/lando/lando/issues/545)

## v3.0.0-beta.29 - [November 25, 2017](https://github.com/lando/lando/releases/tag/v3.0.0-beta.29)

**SERIOUSLY, READ THE DOCS!: https://docs.devwithlando.io/**

* Added `drush: false` to Drupaly recipes to turn off Lando `drush` handling [#535](https://github.com/lando/lando/issues/535)
* Added `drush: composer` to Drupaly recipes to install Drush Launcher (good for Drupal 8.4+) [#536](https://github.com/lando/lando/issues/536) [#537](https://github.com/lando/lando/issues/537)
* Added drush: path:/PATH to Drupaly recipes to manually specify the Drush path [#542](https://github.com/lando/lando/issues/542)
* Added `apcu` extension for `php` where applicable [#541](https://github.com/lando/lando/issues/541)
* Added `intl` and `gettext` extensions for `php` [#528](https://github.com/lando/lando/issues/528)
* Udpated base images to `jessie` where applicable [#539](https://github.com/lando/lando/issues/539)

## v3.0.0-beta.28 - [November 23, 2017](https://github.com/lando/lando/releases/tag/v3.0.0-beta.28)

**SERIOUSLY, READ THE DOCS!: https://docs.devwithlando.io/**

* This release is only intended to verify the new update logic [#430](https://github.com/lando/lando/issues/430)

## 3.0.0-beta.27 - [November 23, 2017](https://github.com/lando/lando/releases/tag/v3.0.0-beta.27)

**SERIOUSLY, READ THE DOCS!: https://docs.devwithlando.io/**

* Signed `macOS` package.
* Improved update considerations [#430](https://github.com/lando/lando/issues/430)

## v3.0.0-beta.26 - [November 20, 2017](https://github.com/lando/lando/releases/tag/v3.0.0-beta.26)

**SERIOUSLY, READ THE DOCS!: https://docs.devwithlando.io/**

* Added `solr` `6.6`, `7.0`, `7.1` [#513](https://github.com/lando/lando/issues/513)
* Improved `solr` to inject core specific config as well.
* Improved support for `python` [#444](https://github.com/lando/lando/issues/444)
* Persisted `solr` index data through rebuilds [#59](https://github.com/lando/lando/issues/59)

## v3.0.0-beta.25 - [November 16, 2017](https://github.com/lando/lando/releases/tag/v3.0.0-beta.25)

**THIS RELEASE SHOULD AUTOFIX [#497](https://github.com/lando/lando/issues/497) SEE BULLET BELOW FOR DETAIL**

* `Error: EISDIR: illegal operation on a directory, open '/Users/daniel/.lando/services/config/nginx/fastcgi_params'` error.

**SERIOUSLY, READ THE DOCS!: https://docs.devwithlando.io/**

* Added `HTTP_USER_AGENT_HTTPS` as an `nginx` server var [#423](https://github.com/lando/lando/issues/423)
* Improved `tmp` directory handling for `pantheon` recipes [#481](https://github.com/lando/lando/issues/481)
* Improved handling of botched script/conf file injection [#497](https://github.com/lando/lando/issues/497)

## v3.0.0-beta.24 - [November 14, 2017](https://github.com/lando/lando/releases/tag/v3.0.0-beta.24)

**HOTFIX RELEASE!!!**

**SERIOUSLY, READ THE DOCS!: https://docs.devwithlando.io/**

* Fixed missing nginx conf file

## v3.0.0-beta.23 - [November 14, 2017](https://github.com/lando/lando/releases/tag/v3.0.0-beta.23)

**SERIOUSLY, READ THE DOCS!: https://docs.devwithlando.io/**

* Added ability to add global envvars through `config.yml` [#479](https://github.com/lando/lando/issues/479)
* Added `disableAutoComposerInstall` settings to allow users to disable auto `composer install` on `pantheon` recipe start ops [#464](https://github.com/lando/lando/issues/464)
* Clarified and standarized docs around loading custom config files for `php-y` things [#410](https://github.com/lando/lando/issues/410)
* Improved handling of `HTTPS` server var for `php` things [#486](https://github.com/lando/lando/issues/486)
* Improved handling of custom `php.ini` files so they override better [#410](https://github.com/lando/lando/issues/410)
* Improved `pantheon.yml` and `pantheon.upstream.yml` handling [#453](https://github.com/lando/lando/issues/453)
* Improved Getting Started docs [#326](https://github.com/lando/lando/issues/326)
* Improved Terminus docs [#454](https://github.com/lando/lando/issues/454)
* Increased THREAT LEVEL of malformed `.lando.yml` files [#457](https://github.com/lando/lando/issues/457)
* Removed the deletion of user configuration files for Lando during un-install on Linux and OSX [#470](https://github.com/lando/lando/issues/470)
* Upgraded `terminus` to `1.6.1` for `pantheon` recipes `lando rebuild` required [#487](https://github.com/lando/lando/issues/487)

## v3.0.0-beta.22 - [October 23, 2017](https://github.com/lando/lando/releases/tag/v3.0.0-beta.22)

**SERIOUSLY, READ THE DOCS!: https://docs.devwithlando.io/**

* Added support for `pantheon.upstream.yml` [#425](https://github.com/lando/lando/issues/425)
* Changed default DB and files `lando push` targets to none on Pantheon recipe [#422](https://github.com/lando/lando/issues/422)
* Fixed `drush` compatibility on Backdrop sites using `php 5.3` [#418](https://github.com/lando/lando/issues/418)
* Update Backdrop Drush to `0.0.6`

## v3.0.0-beta.21 - [October 15, 2017](https://github.com/lando/lando/releases/tag/v3.0.0-beta.21)

**SERIOUSLY, READ THE DOCS!: https://docs.devwithlando.io/**

**This update contains potentially breaking changes for Windows users!!! Please be mindful of the install prompts.**

* Improved messaging and customization around Windows installer [#398](https://github.com/lando/lando/issues/398)
* Improved `lando pull` for pantheon recipes to not clear caches on live env [#406](https://github.com/lando/lando/issues/406)
* Updated to use new Docker for Windows installer (#thanksdocker) [#405](https://github.com/lando/lando/issues/405)

## v3.0.0-beta.20 - [October 12, 2017](https://github.com/lando/lando/releases/tag/v3.0.0-beta.20)

**SERIOUSLY, READ THE DOCS!: https://docs.devwithlando.io/**

* Added `go` service [#70](https://github.com/lando/lando/issues/70)
* Added `--stdout` flag to `db-export` [#349](https://github.com/lando/lando/issues/349)
* Added ability to pipe data into `db-import` (this is currently finicky) [#349](https://github.com/lando/lando/issues/349)
* Added `memcached` php extension to core php image [#343](https://github.com/lando/lando/issues/343)
* Added `exif` php extension to core php image [#371](https://github.com/lando/lando/issues/371)
* Added info about installed `php` extensions [#343](https://github.com/lando/lando/issues/343)
* Added `--no-wipe` flag to `db-import` to prevent above [#353](https://github.com/lando/lando/issues/353)
* Added documentation on how to use Lando when behind a proxy [#363](https://github.com/lando/lando/issues/363) [#369](https://github.com/lando/lando/issues/369)
* Added machine identifier to Lando-generated ssh keys [#388](https://github.com/lando/lando/issues/388)
* Added global config option `loadPassphraseProtectedKeys` to load passphrase protected keys [#344](https://github.com/lando/lando/issues/344)
* Added Apache Tika to Pantheon recipes [#350](https://github.com/lando/lando/issues/350)
* Switched `db-import` to wipe target DB before import [#353](https://github.com/lando/lando/issues/353)
* Switched Pantheon `lando pull` to purge local DB first before importing remote one [#353](https://github.com/lando/lando/issues/353)
* Switched `drupal8` recipe to install global Drupal Console by default [#381](https://github.com/lando/lando/issues/381)
* Upgraded to `terminus` 1.6.0. [#343](https://github.com/lando/lando/issues/343)
* Fixed bug reporting `manifest for solr:4.10 not found` [#380](https://github.com/lando/lando/issues/380)

## v3.0.0-beta.19 - [October 2, 2017](https://github.com/lando/lando/releases/tag/v3.0.0-beta.19)

**SERIOUSLY, READ THE DOCS!: https://docs.devwithlando.io/**

* Hotfixed regression introduced by [#351](https://github.com/lando/lando/issues/376) that borked `lando` [#376](https://github.com/lando/lando/issues/312)

## v3.0.0-beta.18 - [October 1, 2017](https://github.com/lando/lando/releases/tag/v3.0.0-beta.18)

**SERIOUSLY, READ THE DOCS!: https://docs.devwithlando.io/**

* Updated `docs.lndo.io` and `metrics.lndo.io` to `*.devwithlando.io`
* Improved app start to separate `urls` by service [#327](https://github.com/lando/lando/issues/327)
* Switched `lando share` to operate based on `url` instead of `service` [#312](https://github.com/lando/lando/issues/312)
* Provided warning to `macOS` installer regarding Docker installation [#355](https://github.com/lando/lando/issues/355)
* Fixed bug caused by badly formatted `lando share` subdomain [#368](https://github.com/lando/lando/issues/368)
* Fixed bug where `lando CMD` was throwing `arg.match` error when using numbers [#351](https://github.com/lando/lando/issues/351)

## v3.0.0-beta.17 - [September 9, 2017](https://github.com/lando/lando/releases/tag/v3.0.0-beta.17)

**SERIOUSLY, READ THE DOCS!: https://docs.devwithlando.io/**

*  Added ability to run `php` in cli mode [#160](https://github.com/lando/lando/issues/160)
*  Added ability to use `terminus` for `php 5.3` Pantheon apps [#328](https://github.com/lando/lando/issues/328)
*  Added extra check to validate format of injected `ssh` keys [#335](https://github.com/lando/lando/issues/335)
*  Fixed broken `php-fpm 5.3` service [#328](https://github.com/lando/lando/issues/328)

## v3.0.0-beta.16 - [September 5, 2017](https://github.com/lando/lando/releases/tag/v3.0.0-beta.16)

*  Moved from `kalabox` namespace to `lando` namespace.

## v3.0.0-beta.15 - [September 4, 2017](https://github.com/lando/lando/releases/tag/v3.0.0-beta.15)

*  Moved from `kalabox` namespace to `lando` namespace.

## v3.0.0-beta.14 - [September 4, 2017](https://github.com/lando/lando/releases/tag/v3.0.0-beta.14)

**SERIOUSLY, READ THE DOCS: https://docs.devwithlando.io/**

*  Fixed hang when starting Pantheon recipe [#300](https://github.com/lando/lando/issues/300) [#302](https://github.com/lando/lando/issues/302) [#311](https://github.com/lando/lando/issues/311)
*  Fixed issue grabbing files on different branches for Pantheon recipes [#329](https://github.com/lando/lando/issues/329)

## v3.0.0-beta.13 - [September 4, 2017](https://github.com/lando/lando/releases/tag/v3.0.0-beta.13)

**SERIOUSLY, READ THE DOCS: https://docs.devwithlando.io/**

*  Added an `ASP.net` service [#306](https://github.com/lando/lando/issues/306)
*  Added a `MSSQL` service [#320](https://github.com/lando/lando/issues/320)
*  Added `joomla` recipe [#321](https://github.com/lando/lando/issues/321)

## v3.0.0-beta.12 - [September 1, 2017](https://github.com/lando/lando/releases/tag/v3.0.0-beta.12)

**SERIOUSLY, READ THE DOCS: https://docs.devwithlando.io/**

*  Added a `python` service [#69](https://github.com/lando/lando/issues/69)
*  Improved handling of app directories that are deleted before `lando destroy` [#265](https://github.com/lando/lando/issues/265)
*  Pegged `terminus` version in our Dockerfiles to reduce potential of "nasty surprises"
*  Fixed bug where GitHub reported errors were not being checked correctly
*  Fixed "bug" causing SQL imports to fail on single large transactions [#313](https://github.com/lando/lando/issues/313)
*  Fixed bug that required `db-import` dbs to be in same dir as `.lando.yml` [#314](https://github.com/lando/lando/issues/314)

## v3.0.0-beta.11 - [August 27, 2017](https://github.com/lando/lando/releases/tag/v3.0.0-beta.11)

**SERIOUSLY, READ THE DOCS: https://docs.devwithlando.io/**

*  Fixed bug where recipe-set proxy config could not be unset [#295](https://github.com/lando/lando/issues/295)
*  Added `db-export` command and docs. [#292](https://github.com/lando/lando/issues/292)
*  Added new versions to all services where applicable. [#303](https://github.com/lando/lando/issues/303)
*  Added `ruby` service. [#68](https://github.com/lando/lando/issues/68)

## v3.0.0-beta.10 - [August 19, 2017](https://github.com/lando/lando/releases/tag/v3.0.0-beta.10)

### THIS RELEASE CHANGES THE USAGE OF `lando init`

Consult https://docs.devwithlando.io/cli/init.html or run `lando init -- --help` for the usage change.

**ALSO SERIOUSLY, READ THE DOCS: https://docs.devwithlando.io/**

* Changed `name` from an argument to an option in `lando init` [#276](https://github.com/lando/lando/issues/276)
* Changed `pantheon` recipe|method so `lando init` auto-sets the app name [#276](https://github.com/lando/lando/issues/276)
* Changed `github` method so `lando init` auto-sets the app name [#276](https://github.com/lando/lando/issues/276)
* Added support for `.env` file injection [#281](https://github.com/lando/lando/issues/281)
* Added **UNOFFICIAL* * support for `php 7.1` in Pantheon apps [#278](https://github.com/lando/lando/issues/278)
* Added some docs on how to use lando in a ci environment [#147](https://github.com/lando/lando/issues/147) [#149](https://github.com/lando/lando/issues/149)
* Updated `backdrush` version to `0.0.5` for Pantheon apps [#285](https://github.com/lando/lando/issues/285)
* Improved `lando pull` so no files backup degrades to `rsync` [#277](https://github.com/lando/lando/issues/277)
* Improved tooling to support string commands [#282](https://github.com/lando/lando/issues/282)
* Improved bubbling up of correct error code on all `tooling` commands. Helps with things like `travis`
* Improved UX `lando push` and `lando pull` return terminal color to default after message
* Fixed bug where app names with `.` in them were silently failing [#283](https://github.com/lando/lando/issues/283)
* Fixed regression that caused machine token to not be saved correctly.

## v3.0.0-beta.9 - [August 18, 2017](https://github.com/lando/lando/releases/tag/v3.0.0-beta.9)

### THIS RELEASE CHANGES THE USAGE OF `lando init`

Consult https://docs.devwithlando.io/cli/init.html or run `lando init -- --help` for the usage change.

**ALSO SERIOUSLY, READ THE DOCS: https://docs.devwithlando.io/**

* Changed `name` from an argument to an option in `lando init` [#276](https://github.com/lando/lando/issues/276)
* Changed `pantheon` recipe|method so `lando init` auto-sets the app name [#276](https://github.com/lando/lando/issues/276)
* Changed `github` method so `lando init` auto-sets the app name [#276](https://github.com/lando/lando/issues/276)
* Added support for `.env` file injection [#281](https://github.com/lando/lando/issues/281)
* Added **UNOFFICIAL* * support for `php 7.1` in Pantheon apps [#278](https://github.com/lando/lando/issues/278)
* Added some docs on how to use lando in a ci environment [#147](https://github.com/lando/lando/issues/147) [#149](https://github.com/lando/lando/issues/149)
* Updated `backdrush` version to `0.0.5` for Pantheon apps [#285](https://github.com/lando/lando/issues/285)
* Improved `lando pull` so no files backup degrades to `rsync` [#277](https://github.com/lando/lando/issues/277)
* Improved tooling to support string commands [#282](https://github.com/lando/lando/issues/282)
* Improved bubbling up of correct error code on all `tooling` commands. Helps with things like `travis`
* Improved UX `lando push` and `lando pull` return terminal color to default after message
* Fixed bug where app names with `.` in them were silently failing [#283](https://github.com/lando/lando/issues/283)

## v3.0.0-beta.8 - [August 10, 2017](https://github.com/lando/lando/releases/tag/v3.0.0-beta.8)

### THIS RELEASE HAS BREAKING API CHANGES

If you are upgrading and encounter issues try doing a `lando rebuild` on your app. If that does not work try doing a `lando destroy` on your app and then try recreating.

**SERIOUSLY, READ THE DOCS: https://docs.devwithlando.io/**

* Improved `node` service so you have a decoupled `cli` container [#267](https://github.com/lando/lando/issues/267)
* Changed `tooling` to run on the `engine` instead of the `app` level [#267](https://github.com/lando/lando/issues/267)
* Added `needs` options to `tooling` to boot up dependent services [#267](https://github.com/lando/lando/issues/267)
* Moved proxy dashboard to lesser used port `58086`
* Fixed `@cleanurl` fails in `pantheon` nginx config. [#266](https://github.com/lando/lando/issues/266)
* Fixed bug where some simultaneous uses of `proxy` and `init` caused errors [#259](https://github.com/lando/lando/issues/259)
* Fixed bug where `load-keys` was not filtering out non-keys [#268](https://github.com/lando/lando/issues/268)
* Fixed bugs in `lando init` handling
* Fixed bug where `pantheon` machine token was barfing on `lando start` when passed in as option
* Fixed bug where `pantheon` `lando push` was not asking for a message [#260](https://github.com/lando/lando/issues/260)
* Fixed bug where `pantheon` `lando push/pull` was not using the right environments [#261](https://github.com/lando/lando/issues/261)
* Fixed bugs with using `pantheon` site without using `lando init` [#269](https://github.com/lando/lando/issues/269)

## v3.0.0-beta.7 - [August 4, 2017](https://github.com/lando/lando/releases/tag/v3.0.0-beta.7)

* Fixed URL unknowns

## v3.0.0-beta.6 - [August 3, 2017](https://github.com/lando/lando/releases/tag/v3.0.0-beta.6)

* Added `lando switch` command to handle `pantheon` multidev [#241](https://github.com/lando/lando/issues/241)
* Added `interactivity` to `pantheon` utility commands [#249](https://github.com/lando/lando/issues/249)
* Added `hhvm` option to `php` [#67](https://github.com/lando/lando/issues/67)
* Added `mongo` service. [#54](https://github.com/lando/lando/issues/54)
* Added `mean` recipe. [#54](https://github.com/lando/lando/issues/54)

## v3.0.0-beta.5 - [August 2, 2017](https://github.com/lando/lando/releases/tag/v3.0.0-beta.5)

* Made `lando pull` more robust for Pantheon recipes [#240](https://github.com/lando/lando/issues/240)
* Added `lando push` command for `pantheon` recipes [#239](https://github.com/lando/lando/issues/239)
* Fixed brittle remote host determination [#231](https://github.com/lando/lando/issues/231)

## v3.0.0-beta.4 - [August 1, 2017](https://github.com/lando/lando/releases/tag/v3.0.0-beta.4)

* Improved addition of `sudoers` to `docker` group
* Fixed incorrect assertion that `drush alias` does not exist during `lando pull` [#240](https://github.com/lando/lando/issues/240)

## v3.0.0-beta.3 - [July 31, 2017](https://github.com/lando/lando/releases/tag/v3.0.0-beta.3)

* Fixed critical `localtunnel` not found bug.

## v3.0.0-beta.2 - [July 31, 2017](https://github.com/lando/lando/releases/tag/v3.0.0-beta.2)

* Added the `events` framework [#242](https://github.com/lando/lando/issues/242)
* Added a `lando share` command to share your local site publicly [#84](https://github.com/lando/lando/issues/84)
* Fixed build step "merge" to concatenate [#228](https://github.com/lando/lando/issues/228)
* Fixed `lando init` to rebase on preexisting `.lando.yml` [#243](https://github.com/lando/lando/issues/243)

## v3.0.0-beta.1 - [July 30, 2017](https://github.com/lando/lando/releases/tag/v3.0.0-beta.1)

* Updated `GitHub` issue template [#137](https://github.com/lando/lando/issues/137)
* Added option to rebuild specific services on a `lando rebuild` [#223](https://github.com/lando/lando/issues/223)
* Improved cli feedback for unknown commands [#162](https://github.com/lando/lando/issues/162)
* Fixed regresion causing custom `extra_hosts` not to load [#222](https://github.com/lando/lando/issues/222)
* Fixed proxy `extra_hosts` not working on `linux` [#221](https://github.com/lando/lando/issues/221)
* Fixed `xdebug` not working on `linux` [#231](https://github.com/lando/lando/issues/231)

## v3.0.0-alpha.19 - [July 29, 2017](https://github.com/lando/lando/releases/tag/v3.0.0-alpha.19)

* Revamped the docs to prep for `beta.1` [#139](https://github.com/lando/lando/issues/139)
* Provided option handling for `tooling` routes [#141](https://github.com/lando/lando/issues/141)
* Added `mysql-import` helper [#140](https://github.com/lando/lando/issues/140)
* Added Pantheon `pull` helper [#142](https://github.com/lando/lando/issues/142)
* Added `pv` to all `php` images [#140](https://github.com/lando/lando/issues/140)
* Removed kalabox legacy `path2bind4u`, should allow non `C:\` drive apps on `Win32`
* Removed kalabox legacy desktop icon on `Win32` [#229](https://github.com/lando/lando/issues/229)
* Switched default `lando ssh` user from `root` to `you`
* Fixed broken `php:5.3-apache` because @uberhacker is the best :)

## v3.0.0-alpha.18 - [July 22, 2017](https://github.com/lando/lando/releases/tag/v3.0.0-alpha.18)

* Bumped binary to use `node8`, gives a nice 33% CLI speed improvement
* Removed references to needing to set up shared drives on `win32`, this happens on demand now [#219](https://github.com/lando/lando/issues/219)
* Moved `/usr/local/bin` `chown` setting up the start up stack. [#184](https://github.com/lando/lando/issues/184)
* "Fixed" hyper annoying `exec` hang bug on `win32` with `docker-compose exec` shellout workaround [#181](https://github.com/lando/lando/issues/181)
* "Fixed" read provided better handing for `user 33 doesn't exist` race condition [#184](https://github.com/lando/lando/issues/184)

## v3.0.0-alpha.17 - [July 19, 2017](https://github.com/lando/lando/releases/tag/v3.0.0-alpha.17)

* Made sure `/srv/includes/pantheon.sh` is executable.

## v3.0.0-alpha.16 - [July 19, 2017](https://github.com/lando/lando/releases/tag/v3.0.0-alpha.16)

* Ensured auto-creation of `/user/.lando/keys`

## v3.0.0-alpha.15 - [July 19, 2017](https://github.com/lando/lando/releases/tag/v3.0.0-alpha.15)

* Fixed bug where wrong `LANDO_ENGINE_REMOTE_IP` was borking `extra_hosts` [#129](https://github.com/lando/lando/issues/129)
* Fixed some lingering permissions errors [#129](https://github.com/lando/lando/issues/129) [#163](https://github.com/lando/lando/issues/163) [#177](https://github.com/lando/lando/issues/177)

## v3.0.0-alpha.14 - [July 18, 2017](https://github.com/lando/lando/releases/tag/v3.0.0-alpha.14)

* Updated documentation [#130](https://github.com/lando/lando/issues/130)
* Added `mailhog` service [#64](https://github.com/lando/lando/issues/64)
* Added `elasticearch` service [#16](https://github.com/lando/lando/issues/16)
* Added support for php `5.4` [#136](https://github.com/lando/lando/issues/136)
* Added `lando init` docs link [#155](https://github.com/lando/lando/issues/155)
* Switched `hipache` to `traefik` for proxying. [#169](https://github.com/lando/lando/issues/169)
* Fixed bug where services could not `curl` themselves with `proxy` domains eg `*.lndo.site` [#154](https://github.com/lando/lando/issues/154)
* Fixed bug causing directly loaded compose files to fail URL scan. [#169](https://github.com/lando/lando/issues/169)
* Fixed bug where default php version for `pantheon` recipe was delegated to downstream [#132](https://github.com/lando/lando/issues/132)
* Fixed bug where Lando was not delegating `--help` correctly [#131](https://github.com/lando/lando/issues/131)
* Fixed bug where `lando ssh` was not dumping user into `$LANDO_MOUNT` [#159](https://github.com/lando/lando/issues/159)

## v3.0.0-alpha.13 - [June 29, 2017](https://github.com/lando/lando/releases/tag/v3.0.0-alpha.13)

* Fixed `util` container scripts to be set to executable
* Fixed regression where `scripts` lost executability
* Fixed bug where `init` method permissions were stopping `ssh-keygen` on `linux`
* Tweaked `init` permission handling on `windoze`
* Fixed persistent cache fail on `windoze`
* Updated `linux` to use `docker-compose` `1.14.0`
* Included `routes.json` in executable
* Fixed bug where `lando init mysite github --recipe pantheon` was not giving Pantheon options
* Removed `unison` file sharing in favor of `osxfs`. Requires `Docker for Mac 17.04+`. [#41](https://github.com/lando/lando/issues/41)
* Added `phpmyadmin` service. [#66](https://github.com/lando/lando/issues/66)
* Fixed bug where multiple DBs on the same app were sharing the same data volume. [#66](https://github.com/lando/lando/issues/66)
* Added undocumented `LANDO_NO_SCRIPTS` envvar to handle alpine containers that cannot handle auto-script running. [#66](https://github.com/lando/lando/issues/66)
* Fixed a bug where not specifying a `site` in the `config` for a `pantheon` recipe would throw an error.
* Improved handling around loading and dumping of YAML files.
* Added auto SSH key forwarding. [#63](https://github.com/lando/lando/issues/63)
* Added `lando init` command. [#110](https://github.com/lando/lando/issues/110)
* Added `pantheon` init method. [#110](https://github.com/lando/lando/issues/110)
* Added `github` init method. [#110](https://github.com/lando/lando/issues/110)

## v3.0.0-alpha.12 - [June 28, 2017](https://github.com/lando/lando/releases/tag/v3.0.0-alpha.12)

* Fixed regression where `scripts` lost executability

## v3.0.0-alpha.11 - [June 28, 2017](https://github.com/lando/lando/releases/tag/v3.0.0-alpha.11)

* Fixed bug where `init` method permissions were stopping `ssh-keygen` on `linux`
* Tweaked `init` permission handling on `windoze`
* Fixed persistent cache fail on `windoze`

## v3.0.0-alpha.10 - [June 28, 2017](https://github.com/lando/lando/releases/tag/v3.0.0-alpha.10)

* Updated `linux` to use `docker-compose` `1.14.0`
* Included `routes.json` in executable
* Fixed bug where `lando init mysite github --recipe pantheon` was not giving Pantheon options

## v3.0.0-alpha.9 - [June 28, 2017](https://github.com/lando/lando/releases/tag/v3.0.0-alpha.9)

* Removed `unison` file sharing in favor of `osxfs`. Requires `Docker for Mac 17.04+`. [#41](https://github.com/lando/lando/issues/41)
* Added `phpmyadmin` service. [#66](https://github.com/lando/lando/issues/66)
* Fixed bug where multiple DBs on the same app were sharing the same data volume. [#66](https://github.com/lando/lando/issues/66)
* Added undocumented `LANDO_NO_SCRIPTS` envvar to handle alpine containers that cannot handle auto-script running. [#66](https://github.com/lando/lando/issues/66)
* Fixed a bug where not specifying a `site` in the `config` for a `pantheon` recipe would throw an error.
* Improved handling around loading and dumping of YAML files.
* Added auto SSH key forwarding. [#63](https://github.com/lando/lando/issues/63)
* Added `lando init` command. [#110](https://github.com/lando/lando/issues/110)
* Added `pantheon` init method. [#110](https://github.com/lando/lando/issues/110)
* Added `github` init method. [#110](https://github.com/lando/lando/issues/110)

## v3.0.0-alpha.8 - [June 24, 2017](https://github.com/lando/lando/releases/tag/v3.0.0-alpha.8)

* Fixed `pantheon` recipe not sharing `prepend.php` and `pantheon.vcl` correctly.

## v3.0.0-alpha.7 - [June 24, 2017](https://github.com/lando/lando/releases/tag/v3.0.0-alpha.7)

* Added `laravel` recipe. [#94](https://github.com/lando/lando/issues/94)
* Added `pantheon` recipe. [#95](https://github.com/lando/lando/issues/95)
* Fixed volume mounting bug that was causing no `css` or `js` to show up on `nginx` on `linux`
* Fixed incorrect `DB_PORT` env for `L{A|E}MP` recipes using `postgres`. [#111](https://github.com/lando/lando/issues/111)

## v3.0.0-alpha.6 - [June 20, 2017](https://github.com/lando/lando/releases/tag/v3.0.0-alpha.6)

* Switched from `encloseJS` to `pkg`. [#108](https://github.com/lando/lando/issues/108)
* Added `.gitattributes` to force `LF` checkout of container files. [#108](https://github.com/lando/lando/issues/108)
* Fixed broken `win32` build. [#108](https://github.com/lando/lando/issues/108)

## v3.0.0-alpha.5 - [June 16, 2017](https://github.com/lando/lando/releases/tag/v3.0.0-alpha.5)

* Fixed bug where recipe overrides were not being mixed in correctly. [#97](https://github.com/lando/lando/issues/97)
* Fixed bug where `portforward: true` was not showing the actual port given. [#97](https://github.com/lando/lando/issues/97)
* Separated `build` from `extras`. [#91](https://github.com/lando/lando/issues/91)
* Added ability to run arbitrary scripts after services start up. [#93](https://github.com/lando/lando/issues/93)
* Provided some more information for `lando info`. [#75](https://github.com/lando/lando/issues/75)
* Added a `--deep` flag to `lando info`. [#75](https://github.com/lando/lando/issues/75)
* Made `command` usage for `node` services more obvious. [#73](https://github.com/lando/lando/issues/73)
* Added `varnish` service. [#62](https://github.com/lando/lando/issues/62)
* Added `xdebug` options. [#65](https://github.com/lando/lando/issues/65)
* Fixed bug where tooling cmds were dropping path parts in common with `appRoot`. [#104](https://github.com/lando/lando/issues/104)

## v3.0.0-alpha.4 - [June 9, 2017](https://github.com/lando/lando/releases/tag/v3.0.0-alpha.4)

* Added a `recipe` layer on top of `services`, `sharing` and `proxy`. [#9](https://github.com/lando/lando/issues/9)
* Increased `maxListeners` for `lando.events`. [#9](https://github.com/lando/lando/issues/9)
* Added `webroot` to `lando info` as applicable.. [#9](https://github.com/lando/lando/issues/9)
* Added a `lamp` recipe. [#79](https://github.com/lando/lando/issues/79)
* Added a `lemp` recipe. [#79](https://github.com/lando/lando/issues/79)
* Added a `drupal6` recipe. [#79](https://github.com/lando/lando/issues/79)
* Added a `drupal7` recipe. [#79](https://github.com/lando/lando/issues/79)
* Added a `backdrop` recipe. [#79](https://github.com/lando/lando/issues/79)
* Added a `wordpress` recipe. [#79](https://github.com/lando/lando/issues/79)
* Added a `drupal8` recipe. [#79](https://github.com/lando/lando/issues/79)
* Updated documentation to include information about recipes. [#79](https://github.com/lando/lando/issues/79)
* Locked down host/container permission mappings. [#83](https://github.com/lando/lando/issues/83)
* Added `wget` and `unzip` to `php` service. [#85](https://github.com/lando/lando/issues/85)
* Fixed bug where `mod_rewrite` was not enabled for the `php` service by default. [#79](https://github.com/lando/lando/issues/79)
* Fixed `linux` perm mapping when `LANDO_ENGINE_UID` already exists. [#85](https://github.com/lando/lando/issues/85)
* Fixed bug where `win32` was incorrectly escaping command spaces. [#85](https://github.com/lando/lando/issues/85)

## v3.0.0-alpha.3 - [June 7, 2017](https://github.com/lando/lando/releases/tag/v3.0.0-alpha.3)

* Added API docs. [#48](https://github.com/lando/lando/issues/48)
* Fixed bug where `node` was looking for webserver when in CLI mode. [#61](https://github.com/lando/lando/issues/61)
* Refactored `sharing` to handle webroots better. [#61](https://github.com/lando/lando/issues/61)
* Refactored `sharing` to prep for `osxfs` based sharing mode. [#61](https://github.com/lando/lando/issues/61)
* Updated examples to reflect above. [#61](https://github.com/lando/lando/issues/61)
* Added `memcached` service. [#17](https://github.com/lando/lando/issues/17)
* Added `redis` service. [#14](https://github.com/lando/lando/issues/14)
* Added `lando logs` command. [#56](https://github.com/lando/lando/issues/56)

## v3.0.0-alpha.2 - [June 2, 2017](https://github.com/lando/lando/releases/tag/v3.0.0-alpha.2)

* Added a [Backdrop CMS](https://backdropcms.org/) example. [#52](https://github.com/lando/lando/issues/52)
* Added Lando API to documentation [#48](https://github.com/lando/lando/issues/48)
* Added support for [php 7.1](http://php.net/). [#52](https://github.com/lando/lando/issues/52)
* Added [composer](https://getcomposer.org/) to our php containers. [#52](https://github.com/lando/lando/issues/52)
* Added `git` and `ssh` to our php containers. [#52](https://github.com/lando/lando/issues/52)
* Refactored `lando.engine.run` to use `docker exec`. [#52](https://github.com/lando/lando/issues/52)
* Added `extras` section for arbitrary post start build steps. [#52](https://github.com/lando/lando/issues/52)
* Added `composer` section to install global deps for php. [#52](https://github.com/lando/lando/issues/52)
* Added a tooling plugin to handle command routing. [#11](https://github.com/lando/lando/issues/11)
* Added a `lando ssh` command. [#11](https://github.com/lando/lando/issues/11)
* Added a `node` service. [#53](https://github.com/lando/lando/issues/53)
* Fixed a bug where `extras` were not running serially. [#11](https://github.com/lando/lando/issues/11)
* Added a `solr` service. [#15](https://github.com/lando/lando/issues/15)
* Added a `drupal8-composer` example with `solr` support. [#15](https://github.com/lando/lando/issues/15)

## v3.0.0-alpha.1 - [May 24, 2017](https://github.com/lando/lando/releases/tag/v3.0.0-alpha.1)

* Initial release of Lando core framework.

## v3.0.0-alpha.0 - [May 23, 2017](https://github.com/lando/lando/releases/tag/v3.0.0-alpha.0)

* Testing release cycle.<|MERGE_RESOLUTION|>--- conflicted
+++ resolved
@@ -1,11 +1,12 @@
 ## {{ UNRELEASED_VERSION }} - [{{ UNRELEASED_DATE }}]({{ UNRELEASED_LINK }})
 
-<<<<<<< HEAD
+### New Features
+
+* Improved `sql-import.sh` to drop and recreate `mysql` and `mariadb` tables before importing
+
+### Bug Fixes
+
 * Fixed updating bug caused by improperly named `v3.21.0-beta18` `@lando/cli` release
-=======
-* Added `leia` tests for `sql-import.sh` and `sql-export.sh`
-* Improved `sql-import.sh` to drop and recreate `mysql` and `mariadb` tables before importing
->>>>>>> dbfb3e12
 
 ## v3.21.0-beta.19 - [May 9, 2024](https://github.com/lando/core/releases/tag/v3.21.0-beta.19)
 
