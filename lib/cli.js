'use strict';

// Modules
const _ = require('lodash');
const formatters = require('./formatters');
const fs = require('fs');
const os = require('os');
const path = require('path');

const {getSysDataPath} = require('./rts');

// Global options
const globalOptions = {
  channel: {
    describe: 'Sets the update channel',
    choices: ['edge', 'none', 'stable'],
    global: true,
    type: 'array',
  },
  clear: {
    describe: 'Clears the lando tasks cache',
    global: true,
    type: 'boolean',
  },
  debug: {
    describe: 'Shows debug output',
    global: true,
    type: 'boolean',
  },
  experimental: {
    describe: 'Activates experimental features',
    global: true,
    hidden: true,
    type: 'boolean',
  },
  help: {
    describe: 'Shows lando or delegated command help if applicable',
    type: 'boolean',
  },
  lando: {
    hidden: true,
    type: 'boolean',
  },
  verbose: {
    alias: 'v',
    describe: 'Runs with extra verbosity',
    type: 'count',
  },
};

/*
 * Construct the CLI
 */
module.exports = class Cli {
  constructor(
    prefix = 'LANDO',
    logLevel = 'warn',
    userConfRoot = path.join(os.homedir(), '.lando'),
    coreBase = '@lando/core') {
    this.prefix = prefix;
    this.logLevel = logLevel;
    this.userConfRoot = userConfRoot;
    this.coreBase = coreBase;
    this.chalk = require('chalk');
  }

  /**
   * Returns a parsed array of CLI arguments and options
   *
   * @since 3.0.0
   * @alias lando.cli.argv
   * @return {Object} Yarg parsed options
   * @example
   * const argv = lando.cli.argv();
   * @todo make this static and then fix all call sites
   */
  argv() {
    return require('yargs').help(false).version(false).argv;
  }

  /**
   * Checks to see if lando is running with sudo. If it is it
   * will exit the process with a stern warning
   *
   * @since 3.0.0
   * @alias lando.cli.checkPerms
   * @example
   * lando.cli.checkPerms()
   */
  checkPerms() {
    const sudoBlock = require('sudo-block');
    sudoBlock(this.makeArt('sudoRun'));
  }

  check2task(task) {
    return require('./listr').checkToListrTasks(task);
  }

  /*
   * Toggle the secret toggle
   */
  clearTaskCaches() {
    if (fs.existsSync(process.landoTaskCacheFile)) fs.unlinkSync(process.landoTaskCacheFile);
    if (fs.existsSync(process.landoAppTaskCacheFile)) fs.unlinkSync(process.landoAppTaskCacheFile);
  }

  /*
   * Confirm question
   */
  confirm(message = 'Are you sure?') {
    return {
      describe: 'Auto answer yes to prompts',
      alias: ['y'],
      default: false,
      boolean: true,
      interactive: {
        type: 'confirm',
        default: false,
        message: message,
      },
    };
  }

  /**
   * Returns a config object with some good default settings for bootstrapping
   * lando as a command line interface
   *
   * @since 3.5.0
   * @alias lando.cli.defaultConfig
   * @param {Object} [appConfig={}] Optional raw landofile
   * @return {Object} Config that can be used in a Lando CLI bootstrap
   * @example
   * const config = lando.cli.defaultConfig();
   * // Kick off our bootstrap
   * bootstrap(config).then(lando => console.log(lando));
   */
  defaultConfig(appConfig = {}) {
    const srcRoot = path.resolve(__dirname, '..');
    const version = require(path.join(__dirname, '..', 'package.json')).version;

    return {
      alliance: fs.existsSync(path.join(this.userConfRoot, 'secret-toggle')),
      channel: 'stable',
      configSources: [path.join(srcRoot, 'config.yml'), path.join(this.userConfRoot, 'config.yml')],
      command: this.argv(),
      domain: 'lndo.site',
      experimental: false,
      envPrefix: this.prefix,
      landoFile: '.lando.yml',
      landoFileConfig: appConfig,
      leia: _.has(process, 'env.LEIA_PARSER_RUNNING'),
      logLevelConsole: (this.argv().verbose) ? this.argv().verbose + 1 : this.logLevel,
      logDir: path.join(this.userConfRoot, 'logs'),
      mode: 'cli',
      packaged: _.has(process, 'pkg'),
      pluginDirs: [
        // srcRoot is keep for backwards compatibility
        srcRoot,
        // this is where the "core plugins" live now
        // @TODO: this will differ based on runtime?
        path.join(srcRoot, 'node_modules', '@lando', 'core'),
        // this is everything else
        {path: path.join(srcRoot, 'integrations'), subdir: '.'},
        {path: path.join(srcRoot, 'node_modules', '@lando'), subdir: '.', namespace: '@lando'},

        // this allows us to have "system wide" plugins
        path.join(getSysDataPath('lando')),

        // these allow us to run "external" versions of core plugins
        path.join(this.userConfRoot, 'plugins', '@lando', 'core'),
        {path: path.join(this.userConfRoot, 'global-plugins', '@lando'), subdir: '.', namespace: '@lando'},
        {path: path.join(this.userConfRoot, 'plugins', '@lando'), subdir: '.', namespace: '@lando'},
        this.userConfRoot,
      ],
      preLandoFiles: ['.lando.base.yml', '.lando.dist.yml', '.lando.recipe.yml', '.lando.upstream.yml'],
      postLandoFiles: ['.lando.local.yml', '.lando.user.yml'],
      product: 'lando',
      runtime: 3,
      userConfRoot: this.userConfRoot,
      userAgent: `Lando/${version}`,
      version,
    };
  }

  /*
   * Format data
   */
  formatData(data, {path = '', format = 'default', filter = []} = {}, opts = {}) {
    return formatters.formatData(data, {path, format, filter}, opts);
  }

  /*
   * FormatOptios
   */
  formatOptions(omit = []) {
    return formatters.formatOptions(omit);
  }

<<<<<<< HEAD
=======
  // @DEPRECATED
  getRenderer(type = 'default') {
    try {
      return require(path.resolve(__dirname, '..', 'renderers', type));
    } catch (error) {
      throw new Error(`Could not find ${type} renderer`);
    }
  }

>>>>>>> 46f7d25b
  /**
   * Cli wrapper for error handler
   *
   * @since 3.0.0
   * @alias lando.cli.handleError
   * @param {Error} error The error
   * @param {Function} handler The error handler function
   * @param {Integer} verbose [verbose=this.argv().verbose] The verbosity level
   * @param {Object} lando The Lando object
   * @return {Integer} The exit codes
   */
  handleError(error, handler, verbose = this.argv().verbose, lando = {}) {
    // Set the verbosity
    error.verbose = verbose;
    // Ask question if we haven't sent error reporting yet
    return lando.Promise.try(() => {
      if (_.isNil(lando.cache.get('report_errors'))) {
        const inquirer = require('inquirer');
        console.error(this.makeArt('crash'));
        const test = {
          name: 'reportErrors',
          type: 'confirm',
          default: true,
          message: 'Send crash reports?',
        };
        return inquirer.prompt([test]).then(answers => {
          lando.cache.set('report_errors', answers.reportErrors, {persist: true});
        });
      }
    })
    // Report error if user has error reporting on
    .then(() => handler.handle(error, lando.cache.get('report_errors')).then(code => process.exit(code)));
  }

  /*
   * Init
   */
  init(yargs, tasks, config, userConfig) {
    // Define usage
    const cmd = !_.has(process, 'pkg') ? '$0' : path.basename(_.get(process, 'execPath', 'lando'));
    const usage = [`Usage: ${cmd} <command> [args] [options]`];
    if (userConfig.experimental) {
      usage.push(`${this.makeArt('print', {text: '(experimental mode)', color: 'magenta'})}`);
    }

    // Yargs!
    yargs.usage(usage.join(' '))
      .demandCommand(1, 'You need at least one command before moving on')
      .example('lando start', 'Run lando start')
      .example('lando rebuild --help', 'Get help about using the lando rebuild command')
      .example('lando destroy -y -vvv', 'Run lando destroy non-interactively and with maximum verbosity')
      .example('lando --clear', 'Clear the lando tasks cache')
      .middleware([(argv => {
        argv._app = config;
      })])
      .recommendCommands()
      .wrap(yargs.terminalWidth() * 0.70)
      .option('channel', globalOptions.channel)
      .option('clear', globalOptions.clear)
      .option('debug', globalOptions.debug)
      .option('experimental', globalOptions.experimental)
      .help(false)
      .option('lando', globalOptions.lando)
      .option('help', globalOptions.help)
      .option('verbose', globalOptions.verbose)
      .version(false);

    // Loop through the tasks and add them to the CLI
    _.forEach(_.sortBy(tasks, 'command'), task => {
      if (_.has(task, 'handler')) yargs.command(task);
      else yargs.command(this.parseToYargs(task, config));
    });

    // Show help unless this is a delegation command
    const current = _.find(tasks, {command: yargs.argv._[0]});
    if ((yargs.argv.help || yargs.argv.lando) && _.get(current, 'delegate', false) === false) {
      yargs.showHelp('log');
      process.exit(0);
    }

    // if we are in v3 and --debug is set then set -vvv
    // @TODO: handle --debug for v3?

    // YARGZ MATEY
    yargs.argv;
  }


  /**
   * Returns some cli "art"
   *
   * @since 3.0.0
   * @alias lando.cli.makeArt
   * @param {String} [func='start'] The art func you want to call
   * @param {Object} [opts] Func options
   * @return {String} Usually a printable string
   * @example
   * console.log(lando.cli.makeArt('secretToggle', true);
   */
  makeArt(func, opts) {
    return require('./art')[func](opts);
  }

  /**
   * Parses a lando task object into something that can be used by the [yargs](http://yargs.js.org/docs/) CLI.
   *
   * A lando task object is an abstraction on top of yargs that also contains some
   * metadata about how to interactively ask questions on both a CLI and GUI.
   *
   * @since 3.5.0
   * @alias lando.cli.parseToYargs
   * @see [yargs docs](http://yargs.js.org/docs/)
   * @see [inquirer docs](https://github.com/sboudrias/Inquirer.js)
   * @param {Object} task A Lando task object (@see add for definition)
   * @param {Object} [config={}] The landofile
   * @return {Object} A yargs command object
   * @example
   * // Add a task to the yargs CLI
   * yargs.command(lando.tasks.parseToYargs(task));
   */
  parseToYargs({command, describe, options = {}, run = {}, level = 'app'}, config = {}) {
    const handler = argv => {
      // Immediately build some arg data set opts and interactive options
      const data = {options: argv, inquiry: formatters.getInteractive(options, argv)};
      // Remove legacy secret toggle if still there
      const secretToggleFile = path.join(this.defaultConfig().userConfRoot, 'secret-toggle');
      if (fs.existsSync(secretToggleFile)) fs.unlinkSync(secretToggleFile);

      // Summon lando
      const Lando = require(this.coreBase);
      const lando = new Lando(this.defaultConfig(config));

      // Add this to lando
      lando.cli = this;

      // Handle uncaught things
      _.forEach(['unhandledRejection', 'uncaughtException'], exception => {
        process.on(exception, error => this.handleError(error, lando.error, this.argv().verbose, lando));
      });

      // Fetch updates async if we need them
      if (lando.config.channel !== 'none') {
        if (lando.updates.fetch(lando.cache.get('updates'))) {
          lando.log.debug('Checking for updates...');
          lando.updates.refresh(lando.config.version, lando.config.channel === 'edge').then(latest => {
            lando.cache.set('updates', latest, {persist: true});
            lando.log.verbose('Got new lando version info!', latest);
          });
        }
        // Show the update message if it makes sense
        const updateInfo = lando.cache.get('updates');
        if (_.has(updateInfo, 'version') && _.has(updateInfo, 'url')) {
          if (lando.updates.updateAvailable(lando.config.version, updateInfo.version)) {
            console.error(lando.cli.makeArt('updateAvailable', updateInfo.url));
          } else {
            lando.log.debug('No update available.');
          }
        }
      }

      // Check for updates and get things started
      return lando.bootstrap(level).then(lando => {
        return lando.Promise.try(() => {
          // If this bootstrap level requires the engine lets do some dependency checks
          if (lando.BOOTSTRAP_LEVELS[level] >= 3) {
            // Throw NO DOCKER error
            lando.log.verbose('docker-engine exists: %s', lando.engine.dockerInstalled);
            if (lando.engine.dockerInstalled === false) {
              console.error(this.makeArt('noDockerDep'));
              throw Error('docker could not be located!');
            }
            // Throw NO DOCKER COMPOSE error
            lando.log.verbose('docker-compose exists: %s', lando.engine.composeInstalled);
            if (lando.engine.composeInstalled === false) {
              console.error(this.makeArt('noDockerDep', 'docker-compose'));
              throw Error('docker-compose could not be located!');
            }
            // Collect DOCKER VERSION COMPAT info, this can be an async check
            lando.engine.getCompatibility().then(results => {
              lando.log.verbose('checking docker version compatibility...');
              lando.log.debug('compatibility results', _.keyBy(results, 'name'));
              lando.cache.set('versions', _.assign(lando.versions, _.keyBy(results, 'name')), {persist: true});
              lando.versions = lando.cache.get('versions');
            });
            // Show a message saying we are starting docker if its not up, we can also do this async
            // because the auto-start mechanism is downstream, this is just to surface a message
            lando.engine.daemon.isUp().then(isUp => {
              if (!isUp) {
                lando.log.warn('docker is not running!');
                console.log('Starting docker up before we begin... please wait...');
              } else {
                lando.log.debug('docker is running.');
              }
            });
          }
        })
        /**
         * Event that allows altering of argv or inquirer before interactive prompts
         * are run
         *
         * You will want to replace CMD with the actual task name eg `task-start-answers`.
         *
         * @since 3.0.0
         * @event task_CMD_answers
         * @property {Object} answers argv and inquirer questions
         */
        .then(() => lando.events.emit('cli-answers', data, argv._[0]))
        .then(() => lando.events.emit(`cli-${argv._[0]}-answers`, data, argv._[0]))

        // Attempt to filter out questions that have already been answered
        // Prompt the use for feedback if needed and sort by weight
        .then(() => formatters.handleInteractive(data.inquiry, data.options, command, lando))

        /**
         * Event that allows final altering of answers before the task runs
         *
         * You will want to replace CMD with the actual task name eg `task-start-run`.
         *
         * @since 3.0.0
         * @event task_CMD_run
         * @property {Object} answers object
         */
        .then(answers => lando.events.emit('cli-run', _.merge(data.options, answers), argv._[0]))
        .then(() => lando.events.emit(`cli-${argv._[0]}-run`, data, argv._[0]))

        // Find and run the task, unless we already have one
        // @TODO: somehow handle when commands break eg change task name, malformed tasks
        .then(() => {
          if (_.isFunction(run)) return run(data.options, lando);
          else return _.find(lando.tasks, {command}).run(data.options);
        })

        // Add a final event for other stuff
        .then(() => lando.events.emit('before-end'))

        // Handle all other errors eg likely things that happen pre bootstrap
        .catch(error => this.handleError(error, lando.error, this.argv().verbose, lando))
        // If we caught an error that resulted in an error code lets make sure we exit non0
        .finally(() => process.exit(_.get(lando, 'exitCode', 0)));
      });
    };

    // Return our yarg command
    return {command, describe, builder: formatters.sortOptions(options), handler};
  }

  /*
   * Run the CLI
   */
  run(tasks = [], config = {}) {
    const yargonaut = require('yargonaut');
    yargonaut.style('green').errorsStyle('red');
    const yargs = require('yargs');
    const {clear, channel, experimental, secretToggle} = yargs.argv;

    // Handle global flag error conditions first
    if (secretToggle && this.defaultConfig().packaged) {
      console.error(this.makeArt('secretToggleDenied'));
      process.exit(1);
    }
    if (channel && !_.includes(globalOptions.channel.choices, channel)) {
      console.error(this.makeArt('print', {text: `Unknown release channel: ${channel}`, color: 'red'}));
      process.exit(1);
    }

    // Handle all our configuration global opts first
    const userConfig = this.updateUserConfig();
    if (clear) console.log('Lando has cleared the tasks cache!');
    if (channel) {
      this.updateUserConfig({channel: channel});
      const updateFile = path.join(this.defaultConfig().userConfRoot, 'cache', 'updates');
      if (fs.existsSync(updateFile)) fs.unlinkSync(updateFile);
      console.log(this.makeArt('releaseChannel', channel));
    }
    if (experimental) {
      this.updateUserConfig({experimental: !userConfig.experimental});
      console.log(this.makeArt('experimental', !userConfig.experimental));
    }
    if (secretToggle) {
      this.updateUserConfig({alliance: !userConfig.alliance});
      console.log(this.makeArt('secretToggle', !userConfig.alliance));
    }
    if (clear || channel || experimental || secretToggle) {
      this.clearTaskCaches();
      process.exit(0);
    }

    // Initialize
    this.init(yargs, tasks, config, userConfig);
  }

  // run a listr tasks list
  async runTaskList(tasks, {
    ctx = {},
    renderer = 'default',
    rendererDebug = 'debug',
    rendererForce = false,
    rendererOptions = {},
    rendererDebugOptions = {},
    listrOptions = {},
  } = {}) {
    // get the bossman
    const {Manager} = require('listr2');

    // if rendererForce === false then reset the renderer if we are in debug mode
    if (rendererForce === false
      && (this.logLevel > 1
      || this.logLevel === 'info'
      || this.logLevel === 'verbose'
      || this.logLevel === 'debug'
      || this.logLevel === 'silly'
    )) {
      renderer = rendererDebug;
      rendererOptions = rendererDebugOptions;
    }

    // attempt to reset the renderer if its a string and has a renderer we can load
    if (typeof renderer === 'string' && fs.existsSync(path.resolve(__dirname, '..', 'renderers', `${renderer}.js`))) {
      renderer = require(path.resolve(__dirname, '..', 'renderers', renderer));
    }

    const defaults = {
      ctx,
      renderer,
      collectErrors: true,
      concurrent: true,
      showErrorMessage: false,
      exitOnError: false,
      rendererOptions: {
        log: require('@lando/core-next/debug')('lando').extend('cli'),
        collapseSubtasks: false,
        suffixRetries: false,
        showErrorMessage: false,
      },
    };

    // construct the runner
    const runner = new Manager(_.merge({}, defaults, {...listrOptions, rendererOptions}));
    // add the tasks
    runner.add(tasks);
    // run
    return runner.runAll();
  }

  /*
   * Toggle a toggle
   */
  updateUserConfig(data = {}) {
    const Yaml = require(`${this.coreBase}/lib/yaml`);
    const yaml = new Yaml();
    const configFile = path.join(this.defaultConfig().userConfRoot, 'config.yml');
    const config = (fs.existsSync(configFile)) ? yaml.load(configFile) : {};
    const file = yaml.dump(configFile, _.assign({}, config, data));
    return yaml.load(file);
  }
};<|MERGE_RESOLUTION|>--- conflicted
+++ resolved
@@ -196,8 +196,6 @@
     return formatters.formatOptions(omit);
   }
 
-<<<<<<< HEAD
-=======
   // @DEPRECATED
   getRenderer(type = 'default') {
     try {
@@ -207,7 +205,6 @@
     }
   }
 
->>>>>>> 46f7d25b
   /**
    * Cli wrapper for error handler
    *
