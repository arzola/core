--- conflicted
+++ resolved
@@ -34,18 +34,6 @@
   return {key: answers['acquia-key'], secret: answers['acquia-secret']};
 };
 
-<<<<<<< HEAD
-// Get best env
-const getBestEnv = (envs = []) => {
-  // Try to get the dev environment
-  const dev = _.find(envs, env => env.name === 'dev');
-
-  // Return dev environment if we have it otherwise just use the first one
-  return (dev) ? dev : _.first(envs);
-};
-
-=======
->>>>>>> e986d2ff
 // Helper to determine whether to show list of pre-used keys or not
 const showKeyList = (data, home, keys = []) => data === 'acquia' && !_.isEmpty(mergeKeys(home, keys));
 
