'use strict';

// Modules
const _ = require('lodash');
const auth = require('./auth');
const API = require('./api');
<<<<<<< HEAD
=======
const {getBestEnv, parseEnvName} = require('./utils');
>>>>>>> e986d2ff

// Acquia
const api = new API();
let acquiaEnvs = [];

/*
 * Helper to get envs
 */
const getEnvs = (key, secret, uuid) => {
  // If we already have it, return it
  if (!_.isEmpty(acquiaEnvs)) return acquiaEnvs;

  // Otherwise fetch them
  return api.auth(key, secret, true, true)
    .then(() => api.getEnvironments(uuid))
    .then(envs => _(envs)
      .map(env => _.merge({}, env, {name: env.displayName, value: env.name}))
      .value()
    )
    .then(envs => {
      acquiaEnvs = envs;
      acquiaEnvs.push({'name': 'none', 'value': 'none'});
      return envs;
    });
};

// The non dynamic base of the task
const task = {
  service: 'appserver',
  description: 'Pull code, database and/or files from Acquia',
  cmd: '/helpers/acquia-pull.sh',
  level: 'app',
  stdio: ['inherit', 'pipe', 'pipe'],
  options: {
    key: {
      describe: 'An Acquia API key',
      passthrough: true,
      string: true,
      interactive: {
        type: 'list',
        message: 'Choose an Acquia key',
        choices: [],
        when: () => false,
        weight: 100,
      },
    },
    secret: {
      describe: 'An Acquia API secret',
      passthrough: true,
      password: true,
    },
    code: {
      description: 'The environment from which to pull the code',
      passthrough: true,
      alias: ['c'],
      interactive: {
        type: 'list',
        message: 'Pull code from?',
        weight: 200,
      },
    },
    database: {
      description: 'The environment from which to pull the database',
      passthrough: true,
      alias: ['d'],
      interactive: {
        type: 'list',
        message: 'Pull database from?',
        weight: 300,
      },
    },
    files: {
      description: 'The environment from which to pull the files',
      passthrough: true,
      alias: ['f'],
      interactive: {
        type: 'list',
        message: 'Pull files from?',
        weight: 400,
      },
    },
  },
};

// Helper to populate defaults
const getDefaults = (task, options) => {
  // Set interactive options
  const {key, secret, appUuid} = options;
  _.forEach(['code', 'database', 'files'], name => {
    task.options[name].interactive.choices = answers => {
      // Break up auth into parts
      const authParts = answers['key'].split(':');
      // If we have two parts then we need to separate, otherwise we assume
      // secret and key were passed in separately
      if (authParts.length === 2) {
        answers['key'] = authParts[0];
        answers['secret'] = authParts[1];
      }
      // Use the inputed creds, otherwise fallback
      const bestKey = _.get(answers, 'key', key);
      const bestSecret = _.get(answers, 'secret', secret);
      // Get ENVS
      return getEnvs(bestKey, bestSecret, appUuid);
    };
    // Dev seems like the safest default for pull
    task.options[name].interactive.default = getBestEnv(acquiaEnvs);
  });

  // Set the task env
  task.env = {LANDO_DB_USER_TABLE: 'users'};

  // Return
  return task;
};

/*
 * Helper to build a pull command
 */
exports.getAcquiaPull = (options, keys = []) => {
  const {key, secret, account} = options;
  return _.merge({}, getDefaults(task, options), {options: auth.getAuthOptions(key, secret, account, keys)});
};<|MERGE_RESOLUTION|>--- conflicted
+++ resolved
@@ -4,10 +4,7 @@
 const _ = require('lodash');
 const auth = require('./auth');
 const API = require('./api');
-<<<<<<< HEAD
-=======
-const {getBestEnv, parseEnvName} = require('./utils');
->>>>>>> e986d2ff
+const {getBestEnv} = require('./utils');
 
 // Acquia
 const api = new API();
