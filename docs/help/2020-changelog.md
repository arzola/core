--- conflicted
+++ resolved
@@ -1,6 +1,5 @@
 # 2020
 
-<<<<<<< HEAD
 ## v3.0.2 - In Development
 
 ### This is an `edge` release.
@@ -15,13 +14,11 @@
 * Fixed bug causing `db-import` to not recognize some dumps from `db-export` [#2170](https://github.com/lando/lando/pull/2170)
 * Fixed bug causing `db-export` to report success even when it had been cancelled on `gzip` overwrite [#2231](https://github.com/lando/lando/pull/2231)
 * Fixed bug causing some Docker Engine versions on Linux to incorrectly throw an incompatibility warning [#2239](https://github.com/lando/lando/pull/2239)
-
-Lando is **free** and **open source** software that relies on contributions from developers like you! If you like Lando then help us spend more time making, updating and supporting it by [contributing](https://github.com/sponsors/lando).
-
-**ALSO, STILL, SERIOUSLY, READ THE DOCS!: <https://docs.lando.dev/>**
-=======
-* Spell check and grammar changes to docs/config/*.md
->>>>>>> d79ebdeb
+* Many more spelling and grammar fixes in docs, code and comments, thanks [@uberhacker](https://github.com/uberhacker)!
+
+Lando is **free** and **open source** software that relies on contributions from developers like you! If you like Lando then help us spend more time making, updating and supporting it by [contributing](https://github.com/sponsors/lando).
+
+**ALSO, STILL, SERIOUSLY, READ THE DOCS!: <https://docs.lando.dev/>**
 
 ## v3.0.1 - [May 7, 2020](https://github.com/lando/lando/releases/tag/v3.0.1)
 
