# 2020

<<<<<<< HEAD
* Spell check and grammar changes to docs/contrib/*.md
=======
## v3.0.0 - [May 4, 2020](https://github.com/lando/lando/releases/tag/v3.0.0)

### This is an `edge` release.

Edge releases contain the newest bug fixes and features and *may* be less stable as a result. If you are an intrepid developer who wants to try the latest and greatest and/or wants to help report bugs then try this release out.

Otherwise, scroll down and use the first release that has the green `Latest Release` tag. For more information about the Lando release cycle check out [this](https://docs.lando.dev/config/releases.html).

* Added ability to customize or disable the `app_mount` on a per-service basis [#2029](https://github.com/lando/lando/issues/2029) [#1487](https://github.com/lando/lando/issues/1487)
* Fixed bug preventing recipe provided tooling from being `disabled` [#472](https://github.com/lando/lando/pull/472)
* Fixed bug not allowing build steps on Lando managed services eg `appserver_nginx` [#1990](https://github.com/lando/lando/pull/1990)
* Fixed bug not allowing user overrides on Lando managed services eg `appserver_nginx` [#1990](https://github.com/lando/lando/pull/1990)
* Fixed bug causing `PATH_INFO` and `PATH_TRANSLATED` to not be set by default on `php` services served by `nginx` [#2192](https://github.com/lando/lando/pull/2192)
* Fixed bug causing `PATH_INFO` and `PATH_TRANSLATED` to not be set by default on the `lemp` recipe [#2192](https://github.com/lando/lando/pull/2192)
* Fixed bug causing Lando to pass through the quotes on build steps or events that contained options like `--option="some thing"` [#1926](https://github.com/lando/lando/pull/1926)
* Improved overridability of `pantheon` `push|pull|switch` commands [#2166](https://github.com/lando/lando/pull/2166)
* Blasted this thing straight out of Mos Eisley [#6](https://www.youtube.com/watch?v=d9Am7nUiIyU)

Lando is **free** and **open source** software that relies on contributions from developers like you! If you like Lando then help us spend more time making, updating and supporting it by [contributing](https://github.com/sponsors/lando).

**ALSO, STILL, SERIOUSLY, READ THE DOCS!: <https://docs.lando.dev/>**

## v3.0.0-rrc.7 - [April 30, 2020](https://github.com/lando/lando/releases/tag/v3.0.0-rrc.7)
>>>>>>> 9d4add38

## v3.0.0-rrc.8 - [May 3, 2020](https://github.com/lando/lando/releases/tag/v3.0.0-rrc.8)

### This is an `edge` release.

Edge releases contain the newest bug fixes and features and *may* be less stable as a result. If you are an intrepid developer who wants to try the latest and greatest and/or wants to help report bugs then try this release out.

Otherwise, scroll down and use the first release that has the green `Latest Release` tag. For more information about the Lando release cycle check out [this](https://docs.lando.dev/config/releases.html).

* Added warnings if user is using unsupported Docker versions [#678](https://github.com/lando/lando/pull/678)
* Improved Lando update check to be non-blocking
* Improved warnings if needed Docker dependencies are not installed [#1901](https://github.com/lando/lando/pull/1901)

Lando is **free** and **open source** software that relies on contributions from developers like you! If you like Lando then help us spend more time making, updating and supporting it by [contributing](https://github.com/sponsors/lando).

**ALSO, STILL, SERIOUSLY, READ THE DOCS!: <https://docs.lando.dev/>**

## v3.0.0-rrc.7 - [April 30, 2020](https://github.com/lando/lando/releases/tag/v3.0.0-rrc.7)

### This is an `edge` release.

Edge releases contain the newest bug fixes and features and *may* be less stable as a result. If you are an intrepid developer who wants to try the latest and greatest and/or wants to help report bugs then try this release out.

Otherwise, scroll down and use the first release that has the green `Latest Release` tag. For more information about the Lando release cycle check out [this](https://docs.lando.dev/config/releases.html).

* Fixed bug where `proxy` was not honoring new `bindAddress` or `proxyBindAddress` settings [#2200](https://github.com/lando/lando/pull/2200)
* Fixed bug causing Lando to not install on versions of macOS it actually supports [#2203](https://github.com/lando/lando/pull/2203)

Lando is **free** and **open source** software that relies on contributions from developers like you! If you like Lando then help us spend more time making, updating and supporting it by [contributing](https://github.com/sponsors/lando).

**ALSO, STILL, SERIOUSLY, READ THE DOCS!: <https://docs.lando.dev/>**

## v3.0.0-rrc.6 - [April 28, 2020](https://github.com/lando/lando/releases/tag/v3.0.0-rrc.6)

### This is an `edge` release.

Edge releases contain the newest bug fixes and features and *may* be less stable as a result. If you are an intrepid developer who wants to try the latest and greatest and/or wants to help report bugs then try this release out.

Otherwise, scroll down and use the first release that has the green `Latest Release` tag. For more information about the Lando release cycle check out [this](https://docs.lando.dev/config/releases.html).

* Silenced `loadkeys` on `inits` that require key loading
* Improved `node` service so it uses the `node` user if it does not use privileged ports
* Improved app reporting so it doesnt hang the process if reporting node is spinning
* Fixed bug where you needed to run `lando rebuild` twice to clear the "This app was built on a different version of Lando" warning
* Fixed bug where `proxy` was not finding the correct port for multi-port proxied services
* Fixed bug where `node` services using a custom `ssl` port do not get assigned a `https://localhost:PORT` address correctly
* Fixed bug where failed `healthchecks` were not sending correct error code
* Fixed bug causing `mongodb` services to fail healthchecks
* Fixed bug causing `maxKeyWarning` to continue showing even after user has taken action [#2186](https://github.com/lando/lando/pull/2186)

Lando is **free** and **open source** software that relies on contributions from developers like you! If you like Lando then help us spend more time making, updating and supporting it by [contributing](https://github.com/sponsors/lando).

**ALSO, STILL, SERIOUSLY, READ THE DOCS!: <https://docs.lando.dev/>**

## v3.0.0-rrc.5 - [April 25, 2020](https://github.com/lando/lando/releases/tag/v3.0.0-rrc.5)

### This is an `edge` release.

Edge releases contain the newest bug fixes and features and *may* be less stable as a result. If you are an intrepid developer who wants to try the latest and greatest and/or wants to help report bugs then try this release out.

Otherwise, scroll down and use the first release that has the green `Latest Release` tag. For more information about the Lando release cycle check out [this](https://docs.lando.dev/config/releases.html).

* Added _extremely experimental_, for-testing-purposes-only support for Lagoon Drupal 8 projects, [read more](https://docs.lando.dev/config/lagoon.html)
* Added legacy `SIMPLETEST_` envvars to Drupaly recipes [#1269](https://github.com/lando/lando/pull/1269)
* Added ability for users to control which host `ssh` keys Lando uses [#2031](https://github.com/lando/lando/pull/2031)
* Added reasonable `max-file` and `max-size` limits to services so logs don't grow indefinitely [#1774](https://github.com/lando/lando/pull/1774)
* Added `proxy` support for any level of subdomains [#1819](https://github.com/lando/lando/pull/1819)
* Changed the default bind address to `127.0.0.1` and made `bindAddress` globally configurable [#2035](https://github.com/lando/lando/pull/2035)
* Fixed regression causing weird newlines on some console output [#2178](https://github.com/lando/lando/pull/2178)
* Fixed bug causing Pantheon `pull` and `push` to fail when checked out to branch that wasnt also a multidev env [#2153](https://github.com/lando/lando/pull/2153)
* Fixed bug causing Pantheon `lando push` to push to unexpected environments [#2153](https://github.com/lando/lando/pull/2153)
* Fixed bug causing `ERR_INVALID_REDIRECT` for some proxied servives [#2149](https://github.com/lando/lando/pull/2149)
* Fixed bug causing app start to fail if proxy was unable to locate suitable ports [#1857](https://github.com/lando/lando/pull/1857)
* Fixed bug causing `ssh` to fail when username or keypaths had spaces in them [#2031](https://github.com/lando/lando/pull/2031)
* Improved logging and error handling
* Improved spelling and grammar in docs, code and comments, thanks [@uberhacker](https://github.com/uberhacker)!
* Upgraded to `traefik` 2.2 [#1819](https://github.com/lando/lando/pull/1819)

Lando is **free** and **open source** software that relies on contributions from developers like you! If you like Lando then help us spend more time making, updating and supporting it by [contributing](https://github.com/sponsors/lando).

**ALSO, STILL, SERIOUSLY, READ THE DOCS!: <https://docs.lando.dev/>**

## v3.0.0-rrc.4 - [April 11, 2020](https://github.com/lando/lando/releases/tag/v3.0.0-rrc.4)

### This is an `edge` release.

Edge releases contain the newest bug fixes and features and *may* be less stable as a result. If you are an intrepid developer who wants to try the latest and greatest and/or wants to help report bugs then try this release out.

Otherwise, scroll down and use the first release that has the green `Latest Release` tag. For more information about the Lando release cycle check out [this](https://docs.lando.dev/config/releases.html).

* Added support for `postgres:12` [#2133](https://github.com/lando/lando/pull/2133)
* Added a `lando rebuild` warning if app becomes out of sync with Lando [#2098](https://github.com/lando/lando/pull/2098)
* Added option to configure the `default-authentication-plugin` for `mysql:8` services [#2135](https://github.com/lando/lando/pull/2135)
* Improved "starty" UX to communicate warnings eg "a healthcheck failed" better [#1088](https://github.com/lando/lando/pull/1088)
* Improved app start so it throws helpful instructions when start fails [#2098](https://github.com/lando/lando/pull/2098)
* Improved healthchecks so they no longer consume CPU while idle [#1088](https://github.com/lando/lando/pull/1088)
* Improved `proxy` so it automatically recreates itself when Lando is updated
* Improved `external_connection.host` so it uses `127.0.0.1` instead of `localhost`, this helps situations where the user has `mysql` running over a socket on their host
* Fixed bug causing a custom named `landoFile` and custom pre and post Landofiles to not be recognized correctly #1919](https://github.com/lando/lando/pull/1919)
* Fixed bug causing all multicommand tooling to run as `www-data` instead of the `meUser` eg `node` for node services [#1877](https://github.com/lando/lando/pull/1877)
* Fixed bug causing services built from local Dockerfiles to error when run from subdirectories [#2102](https://github.com/lando/lando/pull/1877)
* Fixed bug causing recipes to not properly identify pullable and locally built services
* Fixed bug causing `lando push --code` to fail if `git` `user.name` or `user.email` are not set [#47](https://github.com/pantheon-systems/localdev-issues/issues/47)
* Set `default-authentication-plugin` to `mysql_native_password` for LAMP MySQL 8 recipes [#2135](https://github.com/lando/lando/pull/2135)

Lando is **free** and **open source** software that relies on contributions from developers like you! If you like Lando then help us spend more time making, updating and supporting it by [contributing](https://github.com/sponsors/lando).

**ALSO, STILL, SERIOUSLY, READ THE DOCS!: https://docs.lando.dev/**

## v3.0.0-rrc.3 - [April 2, 2020](https://github.com/lando/lando/releases/tag/v3.0.0-rrc.3)

Lando is **free** and **open source** software that relies on contributions from developers like you! If you like Lando then help us spend more time making, updating and supporting it by [contributing](https://github.com/sponsors/lando).

* Added separate `edge` and `stable` release channels, [read more](https://docs.lando.dev/config/releases.html)
* Added an `experimental` flag so users can access bleeding edge features, [read more](https://docs.lando.dev/config/experimental.html)
* Added `PATH_INFO` and `PATH_TRANSLATED` to the default `nginx` `fastcgi_params` [#1987](https://github.com/lando/lando/pull/1987)
* Added `webp` support to `php 7` images [#1715](https://github.com/lando/lando/pull/1715)
* Added subdirectory support to the `proxy` [#1824](https://github.com/lando/lando/pull/1824)
* Added support for `pantheon.yml`'s' `drush_version`
* Increased limit on amount of sites we can get from the Pantheon API [#988](https://github.com/lando/lando/pull/988)
* Fixed bug where `PATH_INFO` was not set in the `pantheon` recipe [#1987](https://github.com/lando/lando/pull/1987)
* Fixed bug causing a silent error when trying to `lando pull --code test|live` using `pantheon` recipe [#2021](https://github.com/lando/lando/pull/2021)
* Fixed bug causing Windows path separators to cause SQL Import/Export scripts to fail [#1823](https://github.com/lando/lando/issues/1823)
* Fixed bug causing `--host` flag using `=` to produce unexpected results on `db-import/export` [#2007](https://github.com/lando/lando/pull/2007)
* Improved `lando db-import` and `lando db-export` to allow absolute paths [#1768](https://github.com/lando/lando/pull/1768)
* Improved feedback from `lando db-import` and `lando db-export` commands [#2027](https://github.com/lando/lando/pull/2027)
* Improved tooling `stdio` configurability and `stderr` discovery [#2021](https://github.com/lando/lando/pull/2021)
* Readded previous `phpmyadmin` `4.x` versions for better backwards compatibility [#2062](https://github.com/lando/lando/pull/2062)
* Set `COMPOSER_MEMORY_LIMIT` to '-1'
* Updated to `composer` version `1.10.1` [#2096](https://github.com/lando/lando/pull/2096)
* Updated to latest `xdebug` in `php` version `7.4` [#2099](https://github.com/lando/lando/pull/2099)
* Updated `drush 8` to `8.3.2` [#2097](https://github.com/lando/lando/pull/2097)
* Updated to Docker Desktop `2.2.0.5` [#2052](https://github.com/lando/lando/pull/2052) [#2122](https://github.com/lando/lando/pull/2122)

**ALSO, STILL, SERIOUSLY, READ THE DOCS!: https://docs.lando.dev/**

## v3.0.0-rrc.2 - [March 25, 2020](https://github.com/lando/lando/releases/tag/v3.0.0-rrc.2)

### This is an `edge` release.

Edge releases contain the newest bug fixes and features and *may* be less stable as a result. If you are an intrepid developer who wants to try the latest and greatest and/or wants to help report bugs then try this release out.

Otherwise, scroll down and use the first release that has the green `Latest Release` tag. For more information about the Lando release cycle check out [this](https://docs.lando.dev/config/releases.html).

* Added support for `go` versions `1.12-1.14`,
* Added support for `solr` `8` [#1765](https://github.com/lando/lando/pull/1765)
* Added new `solr` `7` minor versions [#1765](https://github.com/lando/lando/pull/1765)
* Added support for `.mjs` files in `nginx` [#1537](https://github.com/lando/lando/issues/1537)
* Added documentation on how to set `vm.max_map_count` correctly if you cannot run `elasticsearch` correctly [#1967](https://github.com/lando/lando/issues/1967)
* Fixed bug caused by setting `TERMINUS_VERSION` in Pantheon appserver images [#1872](https://github.com/lando/lando/issues/1872)
* Fixed bug causing build steps to not run if app was manually removed [#2079](https://github.com/lando/lando/issues/2079)
* Fixed bug with app name names containing spaces [#1767](https://github.com/lando/lando/issues/1767)
* Fixed bug causing crash on `macOS` if Docker is not installed first
* Fixed bug causing CLI array data to vanish on Windows, thanks @rabauss! [#2063](https://github.com/lando/lando/issues/2063)
* Officially documented file performance `excludes` feature [#763](https://github.com/lando/lando/issues/763) [#1460](https://github.com/lando/lando/issues/1460)
* Updated `go` to use `1.14` as the default version [#2009](https://github.com/lando/lando/issues/2009)
* Updated `phpmyadmin` to use `5.0` as the default version [#2062](https://github.com/lando/lando/issues/2062)
* Upgraded to `terminus` `2.3.0` [#2082](https://github.com/lando/lando/issues/2082)

Lando is **free** and **open source** software that relies on contributions from developers like you! If you like Lando then help us spend more time making, updating and supporting it by [contributing](https://github.com/sponsors/lando).

**ALSO, STILL, SERIOUSLY, READ THE DOCS!: https://docs.lando.dev/**

## v3.0.0-rrc.1 - [March 22, 2020](https://github.com/lando/lando/releases/tag/v3.0.0-rrc.1)

Lando is **free** and **open source** software that relies on contributions from developers like you! If you like Lando then help us spend more time making, updating and supporting it by [contributing](https://github.com/sponsors/lando).

* Downgraded Docker Desktop for Windows to `2.2.0.3` because [#2052](https://github.com/lando/lando/issues/2052) [#2076](https://github.com/lando/lando/issues/2076)
* Switched pre-release series because apparently linux cares [#2072](https://github.com/lando/lando/issues/2072)
* Updated Docker Desktop for macOS installer to handle the 2.1 -> 2.2 upgrade better

**ALSO, STILL, SERIOUSLY, READ THE DOCS!: https://docs.lando.dev/**

## v3.0.0-aft.2 - [March 20, 2020](https://github.com/lando/lando/releases/tag/v3.0.0-aft.2)

Lando is **free** and **open source** software that relies on contributions from developers like you! If you like Lando then help us spend more time making, updating and supporting it by [contributing](https://github.com/sponsors/lando).

* Added support for `mariadb` `10.4` [#2004](https://github.com/lando/lando/issues/2004)
* Added patch version pinning to `bitnami` based services [#2057](https://github.com/lando/lando/issues/2057)
* Added `rsync` to the `php:7.4` image [#2056](https://github.com/lando/lando/issues/2056)
* Fixed bug causing `--secret-toggle` to break packaged `lando`s
* Fixed bug causing prerelease version comparison produce unexpected results [#2049](https://github.com/lando/lando/issues/2049)
* Fixed breaking upstream change in all `bitnami` based services [#2057](https://github.com/lando/lando/issues/2057)

**ALSO, STILL, SERIOUSLY, READ THE DOCS!: https://docs.lando.dev/**

## v3.0.0-aft.1 - [March 13, 2020](https://github.com/lando/lando/releases/tag/v3.0.0-aft.1)

Lando is **free** and **open source** software that relies on contributions from developers like you! If you like Lando then help us spend more time making, updating and supporting it by [contributing](https://github.com/sponsors/lando).

* Added signed `windoze` installer and binary [#2037](https://github.com/lando/lando/issues/2037)
* Added support for `node` `12` and `13` [#1866](https://github.com/lando/lando/issues/1866)
* Added support for new `node` `10` and `11` minor versions [#1981](https://github.com/lando/lando/issues/1981)
* Added support for `php` `7.4` [#1891](https://github.com/lando/lando/pull/1892)
* Added `json` and `table` formats to some `lando` commands [#1737](https://github.com/lando/lando/issues/1737)
* Added compatibility for Docker Desktop `2.2.0.4` on macOS and Windows [#1975](https://github.com/lando/lando/issues/1975)
* Fixed bug causing cli output colorization in non `TTY` contexts [#1789](https://github.com/lando/lando/issues/1789)
* Fixed bug causing `memcached` to not boot up correctly [#1827](https://github.com/lando/lando/issues/1827)
* Improved macOS and Windows Lando installers [#1975](https://github.com/lando/lando/issues/1975)
* Improved build step and restart performance [#2013](https://github.com/lando/lando/issues/2013)
* Rebased `lando` on `node` `12` for MOAR SPEEDS [#2037](https://github.com/lando/lando/issues/2037)
* Removed lingering reference to `Git for Windows` in Windoze installer [#1865](https://github.com/lando/lando/issues/1865)
* Updated to `docker-compose` `1.25.4` [#1975](https://github.com/lando/lando/issues/1975)
* Updated to Docker Desktop `2.2.0.4` for macOS and Windows [#1975](https://github.com/lando/lando/issues/1975)
* Updated `xdebug` to latest in `php` `7.2` and `7.3`
* Updated functional tests to use `hyperdrive 0.6.1` [#2037](https://github.com/lando/lando/issues/2037)

**ALSO, STILL, SERIOUSLY, READ THE DOCS!: https://docs.lando.dev/**<|MERGE_RESOLUTION|>--- conflicted
+++ resolved
@@ -1,8 +1,7 @@
 # 2020
 
-<<<<<<< HEAD
 * Spell check and grammar changes to docs/contrib/*.md
-=======
+
 ## v3.0.0 - [May 4, 2020](https://github.com/lando/lando/releases/tag/v3.0.0)
 
 ### This is an `edge` release.
@@ -24,9 +23,6 @@
 Lando is **free** and **open source** software that relies on contributions from developers like you! If you like Lando then help us spend more time making, updating and supporting it by [contributing](https://github.com/sponsors/lando).
 
 **ALSO, STILL, SERIOUSLY, READ THE DOCS!: <https://docs.lando.dev/>**
-
-## v3.0.0-rrc.7 - [April 30, 2020](https://github.com/lando/lando/releases/tag/v3.0.0-rrc.7)
->>>>>>> 9d4add38
 
 ## v3.0.0-rrc.8 - [May 3, 2020](https://github.com/lando/lando/releases/tag/v3.0.0-rrc.8)
 
