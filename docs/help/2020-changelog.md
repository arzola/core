--- conflicted
+++ resolved
@@ -1,8 +1,7 @@
 # 2020
 
-<<<<<<< HEAD
 * Spell check and grammar changes to docs/config/*.md
-=======
+
 ## v3.0.0-rrc.8 - [May 3, 2020](https://github.com/lando/lando/releases/tag/v3.0.0-rrc.8)
 
 ### This is an `edge` release.
@@ -18,7 +17,6 @@
 Lando is **free** and **open source** software that relies on contributions from developers like you! If you like Lando then help us spend more time making, updating and supporting it by [contributing](https://github.com/sponsors/lando).
 
 **ALSO, STILL, SERIOUSLY, READ THE DOCS!: <https://docs.lando.dev/>**
->>>>>>> 3d1612eb
 
 ## v3.0.0-rrc.7 - [April 30, 2020](https://github.com/lando/lando/releases/tag/v3.0.0-rrc.7)
 
