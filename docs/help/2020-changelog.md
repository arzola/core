--- conflicted
+++ resolved
@@ -1,6 +1,5 @@
 # 2020
 
-<<<<<<< HEAD
 ## v3.0.17 - In Development
 
 Lando is **free** and **open source** software that relies on contributions from developers like you! If you like Lando then help us spend more time making, updating and supporting it by [contributing](https://github.com/sponsors/lando).
@@ -13,6 +12,7 @@
 * Removed `X-Frame-Options SAMEORIGIN` header for Nginx service default config [#2648](https://github.com/lando/lando/pull/2648)
 * Set default `composer` version to `2.0.3` [#2658](https://github.com/lando/lando/issues/2658)
 * Updated to Docker Desktop `2.4.0.0` and Docker Compose `1.27.4` [#2657](https://github.com/lando/lando/issues/2657)
+* Updated Terminus to `2.4.1` for `pantheon` recipes
 
 ## v3.0.16 - [October 16, 2020](https://github.com/lando/lando/releases/tag/v3.0.16)
 
@@ -33,9 +33,6 @@
 * Added support to all `platformsh` custom `YAML` types [#2445](https://github.com/lando/lando/pull/2445)
 * Fixed bug causing unauthed `platformsh` recipes to ask for source/destination on build [#2612](https://github.com/lando/lando/pull/2612)
 * Improved `platformsh` `varnish` service to be dependent on `backends` [#2445](https://github.com/lando/lando/pull/2445)
-=======
-* Bump Terminus version to 2.4.1 for all Pantheon recipes
->>>>>>> 58e9bb8a
 
 ## v3.0.14 - [September 28, 2020](https://github.com/lando/lando/releases/tag/v3.0.14)
 
