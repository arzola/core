# 2020

## v3.0.12 - In Development

Lando is **free** and **open source** software that relies on contributions from developers like you! If you like Lando then help us spend more time making, updating and supporting it by [contributing](https://github.com/sponsors/lando).

* Fixed bug causing `db-import` wipe to fail on `views` [#2516](https://github.com/lando/lando/pull/2516)
* Fixed bug causing `db-import` wipe to fail on table names with hypens [#2478](https://github.com/lando/lando/pull/2478)
<<<<<<< HEAD
* Default `skip_permission_hardening` to true on Pantheon Drupal sites [#2504](https://github.com/lando/lando/pull/2504)
=======
* Fixed bug causing `lando pull` to not correctly exclude `cache` data for `pantheon` sites
>>>>>>> 989ecf36

[What does pre-release mean?](https://docs.lando.dev/config/releases.html)

## v3.0.11 - [July 31, 2020](https://github.com/lando/lando/releases/tag/v3.0.11)

Lando is **free** and **open source** software that relies on contributions from developers like you! If you like Lando then help us spend more time making, updating and supporting it by [contributing](https://github.com/sponsors/lando).

* Added ability to override `platformsh` `variables` locally in Landofile
* Added interactivity to `platformsh` `pull` and `push` [#2496](https://github.com/lando/lando/pull/2496)
* Fixed bug causing the `proxy` to report `404` when using more than one `platformsh` app [#2507](https://github.com/lando/lando/pull/2507)
* Fixed bug causing `platformsh` recipe build to fail when webroot doesn't exist [#2529](https://github.com/lando/lando/pull/2529)
* Improved `lando init` for `platformsh` eg faster and supports MFA
* Updated to Docker Desktop `2.3.0.4` and Docker Compose `1.26.2`. Fixed [#2531](https://github.com/lando/lando/pull/2531)

[What does pre-release mean?](https://docs.lando.dev/config/releases.html)

## v3.0.10 - [July 27, 2020](https://github.com/lando/lando/releases/tag/v3.0.10)

Lando is **free** and **open source** software that relies on contributions from developers like you! If you like Lando then help us spend more time making, updating and supporting it by [contributing](https://github.com/sponsors/lando).

* Added ability to configure the `proxy` middleware layer [#2507](https://github.com/lando/lando/pull/2507)
* Added `platformsh` specific headers to the `platformsh` recipe [#2507](https://github.com/lando/lando/pull/2507)
* Fixed bug causing `HTTPS` to not be set correctly on `platformsh` recipes [#2507](https://github.com/lando/lando/pull/2507)
* Fixed bug causing `lando` to fail if `~/.ssh` doesn't exist [#2501](https://github.com/lando/lando/pull/2501)
* Fixed bug causing `events` for `platformsh` recipes to not run with correct env
* Fixed bug causing multicommand tooling for `platformsh` recipes to not run correctly
* Improved handling of `primary` route in `platformsh` recipe [#2508](https://github.com/lando/lando/pull/2508)

[What does pre-release mean?](https://docs.lando.dev/config/releases.html)

## v3.0.9 - [July 17, 2020](https://github.com/lando/lando/releases/tag/v3.0.9)

Lando is **free** and **open source** software that relies on contributions from developers like you! If you like Lando then help us spend more time making, updating and supporting it by [contributing](https://github.com/sponsors/lando).

* Added `command` support for `php` cli services [#2479](https://github.com/lando/lando/pull/2479)
* Added symlink from `/code -> /app` for `pantheon` apps [#2421](https://github.com/lando/lando/pull/2421)
* Fixed bug causing `lando push` commit message to get truncated to first word [#2492](https://github.com/lando/lando/pull/2492)
* Improved `db-import` and `lando pull` to handle foreign key constraints [#1850](https://github.com/lando/lando/pull/1850) [#2391](https://github.com/lando/lando/pull/2391)
* And various documentation improvements

[What does pre-release mean?](https://docs.lando.dev/config/releases.html)

## v3.0.8 - [July 14, 2020](https://github.com/lando/lando/releases/tag/v3.0.8)

Lando is **free** and **open source** software that relies on contributions from developers like you! If you like Lando then help us spend more time making, updating and supporting it by [contributing](https://github.com/sponsors/lando).

* Added support for loading `plugins` from your application repo [#2434](https://github.com/lando/lando/pull/2434)
* Bumped `platformsh` recipe to `alpha` status [#2444](https://github.com/lando/lando/pull/2444)
* Bumped `lagoon` recipe to `alpha` status [#2451](https://github.com/lando/lando/pull/2451)
* Fixed bug causing some interactive options to not be passed through correctly [#2456](https://github.com/lando/lando/pull/2456) [#2471](https://github.com/lando/lando/pull/2471)
* Improved database pull performance for the `pantheon` recipe [#2402](https://github.com/lando/lando/pull/2402)
* Improved error message if host-side `terminus` token caches contain invalid `JSON` [#2428](https://github.com/lando/lando/pull/2428)
* Switched all usage of `:delegated` to `:cached` in preperation of `mutagen` syncing [#763](https://github.com/lando/lando/pull/763) [#2354](https://github.com/lando/lando/pull/2354)
* Updated default `drupal8` recipe `php` version to `7.3` [#2427](https://github.com/lando/lando/pull/2427)
* Updated `excludes` to use `mutagen` if its available [#763](https://github.com/lando/lando/pull/763) [#2354](https://github.com/lando/lando/pull/2354)

## v3.0.7 - [June 27, 2020](https://github.com/lando/lando/releases/tag/v3.0.7)

Lando is **free** and **open source** software that relies on contributions from developers like you! If you like Lando then help us spend more time making, updating and supporting it by [contributing](https://github.com/sponsors/lando).

* Added ability to configure `USER` and `PORT` for `sql-import` and `sql-export` scripts with envvars
* Added ability to set environment variables for tooling commands [#2128](https://github.com/lando/lando/pull/2128)
* Changed `/user` and `/lando` mounting to use `:cached` in preperation for Mutagen
* Fixed bug causing non-semantic `drush` versions like `*` and `^` to throw errors [#2386](https://github.com/lando/lando/pull/2386)
* Fixed bug causing custom config files in `nginx` service to be modified unexpectedly [#2383](https://github.com/lando/lando/pull/2383)
* Fixed bug causing first touch non-start engine commands to fail
* Improved `/bin/sh` wrapping of tooling commands [#2279](https://github.com/lando/lando/pull/2279) [#2280](https://github.com/lando/lando/pull/2280)
* Loosened key add restrictions to improve key loading on `macOS` High Sierra [#2415](https://github.com/lando/lando/pull/2415)
* Removed excessively frequent `WARN` messages [#2389](https://github.com/lando/lando/pull/2389)
* Updated Terminus to `2.4.0` [#2417](https://github.com/lando/lando/issues/2417)

## v3.0.6 - [June 9, 2020](https://github.com/lando/lando/releases/tag/v3.0.6)

Lando is **free** and **open source** software that relies on contributions from developers like you! If you like Lando then help us spend more time making, updating and supporting it by [contributing](https://github.com/sponsors/lando).

* Fixed bug causing non-semantic `drush` versions like `*` and `false` to throw errors [#2372](https://github.com/lando/lando/pull/2372)

## v3.0.5 - [June 5, 2020](https://github.com/lando/lando/releases/tag/v3.0.5)

Lando is **free** and **open source** software that relies on contributions from developers like you! If you like Lando then help us spend more time making, updating and supporting it by [contributing](https://github.com/sponsors/lando).

* Added _experimental_ support for WordPress Site Networks (Multisite) to Pantheon recipe [#1425](https://github.com/lando/lando/pull/1425)
* Added `/app/bin` into the `php` service `PATH` [#2328](https://github.com/lando/lando/pull/2328)
* Fixed bug causing "command" output to be unreadable on some terminals [#2302](https://github.com/lando/lando/pull/2302)
* Fixed bug causing `stdin` to not be read correctly for some tooling commands eg `lando drush sql-cli < dump.sql` [#1918](https://github.com/lando/lando/pull/1918)
* Fixed regression in `db-import` causing tables to not be dropped correctly
* Fixed regression causing the version in `via: nginx:1.16` to not be picked up correctly [#2300](https://github.com/lando/lando/pull/2300)
* Improved performance of user permisson `host:container` mapping [#2300](https://github.com/lando/lando/pull/2300)
* Improved `lando ssh` so that it now uses the first defined service as the default if `appserver` does not exist [#2300](https://github.com/lando/lando/pull/2300)
* Updated `varnish` ssl termination to use `nginx` `1.17` [#2300](https://github.com/lando/lando/pull/2300)

## v3.0.4 - [May 31, 2020](https://github.com/lando/lando/releases/tag/v3.0.4)

Lando is **free** and **open source** software that relies on contributions from developers like you! If you like Lando then help us spend more time making, updating and supporting it by [contributing](https://github.com/sponsors/lando).

* Added an app warning for installing Drush `10+` globally
* Added support for `nginx` `1.16`, `1.17` and `1.18`
* Added support for Docker Desktop `2.3.0.3`
* Changed default `nginx` version to `1.17`
* Deprecated `nginx` version `1.14`
* Updated to Docker Desktop `2.3.0.3`

**ALSO, STILL, SERIOUSLY, READ THE DOCS!: <https://docs.lando.dev/>**

## v3.0.3 - [May 15, 2020](https://github.com/lando/lando/releases/tag/v3.0.3)

Lando is **free** and **open source** software that relies on contributions from developers like you! If you like Lando then help us spend more time making, updating and supporting it by [contributing](https://github.com/sponsors/lando).

* Added a [guide](https://docs.lando.dev/guides/using-compass-on-a-lando-node-service.html) on how to use `compass` in `node` service [#2039](https://github.com/lando/lando/pull/2039)
* Added support for `php` `7.4` to `pantheon` recipes [#2259](https://github.com/lando/lando/pull/2259)
* Added support for `apache` `tika` `1.18` to supported Pantheon `appservers`
* Fixed bug causing `Operation not permitted` for some `db-import|export` commands [#2255](https://github.com/lando/lando/pull/2255)
* Fixed bug causing `ssh` keys to be incorrectly set to `700` [#2260](https://github.com/lando/lando/pull/2260)
* Fixed bug causing overridden `ports` expressed as objects to error [#2256](https://github.com/lando/lando/pull/2256)

**ALSO, STILL, SERIOUSLY, READ THE DOCS!: <https://docs.lando.dev/>**

## v3.0.2 - [May 12, 2020](https://github.com/lando/lando/releases/tag/v3.0.2)

Lando is **free** and **open source** software that relies on contributions from developers like you! If you like Lando then help us spend more time making, updating and supporting it by [contributing](https://github.com/sponsors/lando).

* Added `none` as a Release Channel option
* Added a [guide](https://docs.lando.dev/guides/installing-php-extensions-on-lando.html) on how to install `php` extensions [#1894](https://github.com/lando/lando/pull/1894) [#1906](https://github.com/lando/lando/pull/1906) [#2201](https://github.com/lando/lando/pull/2201) [#2240](https://github.com/lando/lando/pull/2240)
* Added a [guide](https://docs.lando.dev/guides/installing-node-in-your-lando-php-service.html) on how to install `node` directly in a PHP service for things like PatternLab or Emulsify [#2196](https://github.com/lando/lando/pull/2196)
* Added support for `mongo` `4.2` [#2246](https://github.com/lando/lando/pull/2246)
* Added a `drupal9` **(beta)** recipe [#1993](https://github.com/lando/lando/pull/1993)
* Added `none` as a Release Channel option [#2218](https://github.com/lando/lando/pull/2218)
* Deprecated `mongo` version `4.1` [#2246](https://github.com/lando/lando/pull/2246)
* Fixed bug where `cache: none` in the Laravel recipe config caused a start error [#2236](https://github.com/lando/lando/pull/2236)
* Fixed bug causing `nginx` and `apache` to sometimes fail on a rebuild [#1986](https://github.com/lando/lando/pull/1986)
* Fixed bug causing `db-import` to not recognize some dumps from `db-export` [#2170](https://github.com/lando/lando/pull/2170)
* Fixed bug causing `db-export` to report success even when it had been cancelled on `gzip` overwrite [#2231](https://github.com/lando/lando/pull/2231)
* Fixed bug causing some Docker Engine versions on Linux to incorrectly throw an incompatibility warning [#2239](https://github.com/lando/lando/pull/2239)
* Updated default `mongo` version to `4.2` [#2246](https://github.com/lando/lando/pull/2246)
* Updated to and added support to Docker Desktop `2.3.0.2`
* Updated to and added support for `docker-compose` `1.25.5` on Linux
* Many more spelling and grammar fixes in docs, code and comments, thanks [@uberhacker](https://github.com/uberhacker)!

**ALSO, STILL, SERIOUSLY, READ THE DOCS!: <https://docs.lando.dev/>**

## v3.0.1 - [May 7, 2020](https://github.com/lando/lando/releases/tag/v3.0.1)

Lando is **free** and **open source** software that relies on contributions from developers like you! If you like Lando then help us spend more time making, updating and supporting it by [contributing](https://github.com/sponsors/lando).

* Fixed regression in `build` and `event` quote passthrough logic causing other commands to not parse correctly [#1926](https://github.com/lando/lando/pull/1926)
* Fixed race condition causing proxy certs to not refresh consistently on proxy changes

**ALSO, STILL, SERIOUSLY, READ THE DOCS!: <https://docs.lando.dev/>**

## v3.0.0 - [May 4, 2020](https://github.com/lando/lando/releases/tag/v3.0.0)

### This is an `edge` release.

Edge releases contain the newest bug fixes and features and *may* be less stable as a result. If you are an intrepid developer who wants to try the latest and greatest and/or wants to help report bugs then try this release out.

Otherwise, scroll down and use the first release that has the green `Latest Release` tag. For more information about the Lando release cycle check out [this](https://docs.lando.dev/config/releases.html).

* Added ability to customize or disable the `app_mount` on a per-service basis [#2029](https://github.com/lando/lando/issues/2029) [#1487](https://github.com/lando/lando/issues/1487)
* Fixed bug preventing recipe provided tooling from being `disabled` [#472](https://github.com/lando/lando/pull/472)
* Fixed bug not allowing build steps on Lando managed services eg `appserver_nginx` [#1990](https://github.com/lando/lando/pull/1990)
* Fixed bug not allowing user overrides on Lando managed services eg `appserver_nginx` [#1990](https://github.com/lando/lando/pull/1990)
* Fixed bug causing `PATH_INFO` and `PATH_TRANSLATED` to not be set by default on `php` services served by `nginx` [#2192](https://github.com/lando/lando/pull/2192)
* Fixed bug causing `PATH_INFO` and `PATH_TRANSLATED` to not be set by default on the `lemp` recipe [#2192](https://github.com/lando/lando/pull/2192)
* Fixed bug causing Lando to pass through the quotes on build steps or events that contained options like `--option="some thing"` [#1926](https://github.com/lando/lando/pull/1926)
* Improved overridability of `pantheon` `push|pull|switch` commands [#2166](https://github.com/lando/lando/pull/2166)
* Blasted this thing straight out of Mos Eisley [#6](https://www.youtube.com/watch?v=d9Am7nUiIyU)

Lando is **free** and **open source** software that relies on contributions from developers like you! If you like Lando then help us spend more time making, updating and supporting it by [contributing](https://github.com/sponsors/lando).

**ALSO, STILL, SERIOUSLY, READ THE DOCS!: <https://docs.lando.dev/>**

## v3.0.0-rrc.8 - [May 3, 2020](https://github.com/lando/lando/releases/tag/v3.0.0-rrc.8)

### This is an `edge` release.

Edge releases contain the newest bug fixes and features and *may* be less stable as a result. If you are an intrepid developer who wants to try the latest and greatest and/or wants to help report bugs then try this release out.

Otherwise, scroll down and use the first release that has the green `Latest Release` tag. For more information about the Lando release cycle check out [this](https://docs.lando.dev/config/releases.html).

* Added warnings if user is using unsupported Docker versions [#678](https://github.com/lando/lando/pull/678)
* Improved Lando update check to be non-blocking
* Improved warnings if needed Docker dependencies are not installed [#1901](https://github.com/lando/lando/pull/1901)

Lando is **free** and **open source** software that relies on contributions from developers like you! If you like Lando then help us spend more time making, updating and supporting it by [contributing](https://github.com/sponsors/lando).

**ALSO, STILL, SERIOUSLY, READ THE DOCS!: <https://docs.lando.dev/>**

## v3.0.0-rrc.7 - [April 30, 2020](https://github.com/lando/lando/releases/tag/v3.0.0-rrc.7)

### This is an `edge` release.

Edge releases contain the newest bug fixes and features and *may* be less stable as a result. If you are an intrepid developer who wants to try the latest and greatest and/or wants to help report bugs then try this release out.

Otherwise, scroll down and use the first release that has the green `Latest Release` tag. For more information about the Lando release cycle check out [this](https://docs.lando.dev/config/releases.html).

* Fixed bug where `proxy` was not honoring new `bindAddress` or `proxyBindAddress` settings [#2200](https://github.com/lando/lando/pull/2200)
* Fixed bug causing Lando to not install on versions of macOS it actually supports [#2203](https://github.com/lando/lando/pull/2203)

Lando is **free** and **open source** software that relies on contributions from developers like you! If you like Lando then help us spend more time making, updating and supporting it by [contributing](https://github.com/sponsors/lando).

**ALSO, STILL, SERIOUSLY, READ THE DOCS!: <https://docs.lando.dev/>**

## v3.0.0-rrc.6 - [April 28, 2020](https://github.com/lando/lando/releases/tag/v3.0.0-rrc.6)

### This is an `edge` release.

Edge releases contain the newest bug fixes and features and *may* be less stable as a result. If you are an intrepid developer who wants to try the latest and greatest and/or wants to help report bugs then try this release out.

Otherwise, scroll down and use the first release that has the green `Latest Release` tag. For more information about the Lando release cycle check out [this](https://docs.lando.dev/config/releases.html).

* Silenced `loadkeys` on `inits` that require key loading
* Improved `node` service so it uses the `node` user if it does not use privileged ports
* Improved app reporting so it doesnt hang the process if reporting node is spinning
* Fixed bug where you needed to run `lando rebuild` twice to clear the "This app was built on a different version of Lando" warning
* Fixed bug where `proxy` was not finding the correct port for multi-port proxied services
* Fixed bug where `node` services using a custom `ssl` port do not get assigned a `https://localhost:PORT` address correctly
* Fixed bug where failed `healthchecks` were not sending correct error code
* Fixed bug causing `mongodb` services to fail healthchecks
* Fixed bug causing `maxKeyWarning` to continue showing even after user has taken action [#2186](https://github.com/lando/lando/pull/2186)

Lando is **free** and **open source** software that relies on contributions from developers like you! If you like Lando then help us spend more time making, updating and supporting it by [contributing](https://github.com/sponsors/lando).

**ALSO, STILL, SERIOUSLY, READ THE DOCS!: <https://docs.lando.dev/>**

## v3.0.0-rrc.5 - [April 25, 2020](https://github.com/lando/lando/releases/tag/v3.0.0-rrc.5)

### This is an `edge` release.

Edge releases contain the newest bug fixes and features and *may* be less stable as a result. If you are an intrepid developer who wants to try the latest and greatest and/or wants to help report bugs then try this release out.

Otherwise, scroll down and use the first release that has the green `Latest Release` tag. For more information about the Lando release cycle check out [this](https://docs.lando.dev/config/releases.html).

* Added _extremely experimental_, for-testing-purposes-only support for Lagoon Drupal 8 projects, [read more](https://docs.lando.dev/config/lagoon.html)
* Added legacy `SIMPLETEST_` envvars to Drupaly recipes [#1269](https://github.com/lando/lando/pull/1269)
* Added ability for users to control which host `ssh` keys Lando uses [#2031](https://github.com/lando/lando/pull/2031)
* Added reasonable `max-file` and `max-size` limits to services so logs don't grow indefinitely [#1774](https://github.com/lando/lando/pull/1774)
* Added `proxy` support for any level of subdomains [#1819](https://github.com/lando/lando/pull/1819)
* Changed the default bind address to `127.0.0.1` and made `bindAddress` globally configurable [#2035](https://github.com/lando/lando/pull/2035)
* Fixed regression causing weird newlines on some console output [#2178](https://github.com/lando/lando/pull/2178)
* Fixed bug causing Pantheon `pull` and `push` to fail when checked out to branch that wasnt also a multidev env [#2153](https://github.com/lando/lando/pull/2153)
* Fixed bug causing Pantheon `lando push` to push to unexpected environments [#2153](https://github.com/lando/lando/pull/2153)
* Fixed bug causing `ERR_INVALID_REDIRECT` for some proxied servives [#2149](https://github.com/lando/lando/pull/2149)
* Fixed bug causing app start to fail if proxy was unable to locate suitable ports [#1857](https://github.com/lando/lando/pull/1857)
* Fixed bug causing `ssh` to fail when username or keypaths had spaces in them [#2031](https://github.com/lando/lando/pull/2031)
* Improved logging and error handling
* Improved spelling and grammar in docs, code and comments, thanks [@uberhacker](https://github.com/uberhacker)!
* Upgraded to `traefik` 2.2 [#1819](https://github.com/lando/lando/pull/1819)

Lando is **free** and **open source** software that relies on contributions from developers like you! If you like Lando then help us spend more time making, updating and supporting it by [contributing](https://github.com/sponsors/lando).

**ALSO, STILL, SERIOUSLY, READ THE DOCS!: <https://docs.lando.dev/>**

## v3.0.0-rrc.4 - [April 11, 2020](https://github.com/lando/lando/releases/tag/v3.0.0-rrc.4)

### This is an `edge` release.

Edge releases contain the newest bug fixes and features and *may* be less stable as a result. If you are an intrepid developer who wants to try the latest and greatest and/or wants to help report bugs then try this release out.

Otherwise, scroll down and use the first release that has the green `Latest Release` tag. For more information about the Lando release cycle check out [this](https://docs.lando.dev/config/releases.html).

* Added support for `postgres:12` [#2133](https://github.com/lando/lando/pull/2133)
* Added a `lando rebuild` warning if app becomes out of sync with Lando [#2098](https://github.com/lando/lando/pull/2098)
* Added option to configure the `default-authentication-plugin` for `mysql:8` services [#2135](https://github.com/lando/lando/pull/2135)
* Improved "starty" UX to communicate warnings eg "a healthcheck failed" better [#1088](https://github.com/lando/lando/pull/1088)
* Improved app start so it throws helpful instructions when start fails [#2098](https://github.com/lando/lando/pull/2098)
* Improved healthchecks so they no longer consume CPU while idle [#1088](https://github.com/lando/lando/pull/1088)
* Improved `proxy` so it automatically recreates itself when Lando is updated
* Improved `external_connection.host` so it uses `127.0.0.1` instead of `localhost`, this helps situations where the user has `mysql` running over a socket on their host
* Fixed bug causing a custom named `landoFile` and custom pre and post Landofiles to not be recognized correctly #1919](https://github.com/lando/lando/pull/1919)
* Fixed bug causing all multicommand tooling to run as `www-data` instead of the `meUser` eg `node` for node services [#1877](https://github.com/lando/lando/pull/1877)
* Fixed bug causing services built from local Dockerfiles to error when run from subdirectories [#2102](https://github.com/lando/lando/pull/1877)
* Fixed bug causing recipes to not properly identify pullable and locally built services
* Fixed bug causing `lando push --code` to fail if `git` `user.name` or `user.email` are not set [#47](https://github.com/pantheon-systems/localdev-issues/issues/47)
* Set `default-authentication-plugin` to `mysql_native_password` for LAMP MySQL 8 recipes [#2135](https://github.com/lando/lando/pull/2135)

Lando is **free** and **open source** software that relies on contributions from developers like you! If you like Lando then help us spend more time making, updating and supporting it by [contributing](https://github.com/sponsors/lando).

**ALSO, STILL, SERIOUSLY, READ THE DOCS!: https://docs.lando.dev/**

## v3.0.0-rrc.3 - [April 2, 2020](https://github.com/lando/lando/releases/tag/v3.0.0-rrc.3)

Lando is **free** and **open source** software that relies on contributions from developers like you! If you like Lando then help us spend more time making, updating and supporting it by [contributing](https://github.com/sponsors/lando).

* Added separate `edge` and `stable` release channels, [read more](https://docs.lando.dev/config/releases.html)
* Added an `experimental` flag so users can access bleeding edge features, [read more](https://docs.lando.dev/config/experimental.html)
* Added `PATH_INFO` and `PATH_TRANSLATED` to the default `nginx` `fastcgi_params` [#1987](https://github.com/lando/lando/pull/1987)
* Added `webp` support to `php 7` images [#1715](https://github.com/lando/lando/pull/1715)
* Added subdirectory support to the `proxy` [#1824](https://github.com/lando/lando/pull/1824)
* Added support for `pantheon.yml`'s' `drush_version`
* Increased limit on amount of sites we can get from the Pantheon API [#988](https://github.com/lando/lando/pull/988)
* Fixed bug where `PATH_INFO` was not set in the `pantheon` recipe [#1987](https://github.com/lando/lando/pull/1987)
* Fixed bug causing a silent error when trying to `lando pull --code test|live` using `pantheon` recipe [#2021](https://github.com/lando/lando/pull/2021)
* Fixed bug causing Windows path separators to cause SQL Import/Export scripts to fail [#1823](https://github.com/lando/lando/issues/1823)
* Fixed bug causing `--host` flag using `=` to produce unexpected results on `db-import/export` [#2007](https://github.com/lando/lando/pull/2007)
* Improved `lando db-import` and `lando db-export` to allow absolute paths [#1768](https://github.com/lando/lando/pull/1768)
* Improved feedback from `lando db-import` and `lando db-export` commands [#2027](https://github.com/lando/lando/pull/2027)
* Improved tooling `stdio` configurability and `stderr` discovery [#2021](https://github.com/lando/lando/pull/2021)
* Readded previous `phpmyadmin` `4.x` versions for better backwards compatibility [#2062](https://github.com/lando/lando/pull/2062)
* Set `COMPOSER_MEMORY_LIMIT` to '-1'
* Updated to `composer` version `1.10.1` [#2096](https://github.com/lando/lando/pull/2096)
* Updated to latest `xdebug` in `php` version `7.4` [#2099](https://github.com/lando/lando/pull/2099)
* Updated `drush 8` to `8.3.2` [#2097](https://github.com/lando/lando/pull/2097)
* Updated to Docker Desktop `2.2.0.5` [#2052](https://github.com/lando/lando/pull/2052) [#2122](https://github.com/lando/lando/pull/2122)

**ALSO, STILL, SERIOUSLY, READ THE DOCS!: https://docs.lando.dev/**

## v3.0.0-rrc.2 - [March 25, 2020](https://github.com/lando/lando/releases/tag/v3.0.0-rrc.2)

### This is an `edge` release.

Edge releases contain the newest bug fixes and features and *may* be less stable as a result. If you are an intrepid developer who wants to try the latest and greatest and/or wants to help report bugs then try this release out.

Otherwise, scroll down and use the first release that has the green `Latest Release` tag. For more information about the Lando release cycle check out [this](https://docs.lando.dev/config/releases.html).

* Added support for `go` versions `1.12-1.14`,
* Added support for `solr` `8` [#1765](https://github.com/lando/lando/pull/1765)
* Added new `solr` `7` minor versions [#1765](https://github.com/lando/lando/pull/1765)
* Added support for `.mjs` files in `nginx` [#1537](https://github.com/lando/lando/issues/1537)
* Added documentation on how to set `vm.max_map_count` correctly if you cannot run `elasticsearch` correctly [#1967](https://github.com/lando/lando/issues/1967)
* Fixed bug caused by setting `TERMINUS_VERSION` in Pantheon appserver images [#1872](https://github.com/lando/lando/issues/1872)
* Fixed bug causing build steps to not run if app was manually removed [#2079](https://github.com/lando/lando/issues/2079)
* Fixed bug with app name names containing spaces [#1767](https://github.com/lando/lando/issues/1767)
* Fixed bug causing crash on `macOS` if Docker is not installed first
* Fixed bug causing CLI array data to vanish on Windows, thanks @rabauss! [#2063](https://github.com/lando/lando/issues/2063)
* Officially documented file performance `excludes` feature [#763](https://github.com/lando/lando/issues/763) [#1460](https://github.com/lando/lando/issues/1460)
* Updated `go` to use `1.14` as the default version [#2009](https://github.com/lando/lando/issues/2009)
* Updated `phpmyadmin` to use `5.0` as the default version [#2062](https://github.com/lando/lando/issues/2062)
* Upgraded to `terminus` `2.3.0` [#2082](https://github.com/lando/lando/issues/2082)

Lando is **free** and **open source** software that relies on contributions from developers like you! If you like Lando then help us spend more time making, updating and supporting it by [contributing](https://github.com/sponsors/lando).

**ALSO, STILL, SERIOUSLY, READ THE DOCS!: https://docs.lando.dev/**

## v3.0.0-rrc.1 - [March 22, 2020](https://github.com/lando/lando/releases/tag/v3.0.0-rrc.1)

Lando is **free** and **open source** software that relies on contributions from developers like you! If you like Lando then help us spend more time making, updating and supporting it by [contributing](https://github.com/sponsors/lando).

* Downgraded Docker Desktop for Windows to `2.2.0.3` because [#2052](https://github.com/lando/lando/issues/2052) [#2076](https://github.com/lando/lando/issues/2076)
* Switched pre-release series because apparently linux cares [#2072](https://github.com/lando/lando/issues/2072)
* Updated Docker Desktop for macOS installer to handle the 2.1 -> 2.2 upgrade better

**ALSO, STILL, SERIOUSLY, READ THE DOCS!: https://docs.lando.dev/**

## v3.0.0-aft.2 - [March 20, 2020](https://github.com/lando/lando/releases/tag/v3.0.0-aft.2)

Lando is **free** and **open source** software that relies on contributions from developers like you! If you like Lando then help us spend more time making, updating and supporting it by [contributing](https://github.com/sponsors/lando).

* Added support for `mariadb` `10.4` [#2004](https://github.com/lando/lando/issues/2004)
* Added patch version pinning to `bitnami` based services [#2057](https://github.com/lando/lando/issues/2057)
* Added `rsync` to the `php:7.4` image [#2056](https://github.com/lando/lando/issues/2056)
* Fixed bug causing `--secret-toggle` to break packaged `lando`s
* Fixed bug causing prerelease version comparison produce unexpected results [#2049](https://github.com/lando/lando/issues/2049)
* Fixed breaking upstream change in all `bitnami` based services [#2057](https://github.com/lando/lando/issues/2057)

**ALSO, STILL, SERIOUSLY, READ THE DOCS!: https://docs.lando.dev/**

## v3.0.0-aft.1 - [March 13, 2020](https://github.com/lando/lando/releases/tag/v3.0.0-aft.1)

Lando is **free** and **open source** software that relies on contributions from developers like you! If you like Lando then help us spend more time making, updating and supporting it by [contributing](https://github.com/sponsors/lando).

* Added signed `windoze` installer and binary [#2037](https://github.com/lando/lando/issues/2037)
* Added support for `node` `12` and `13` [#1866](https://github.com/lando/lando/issues/1866)
* Added support for new `node` `10` and `11` minor versions [#1981](https://github.com/lando/lando/issues/1981)
* Added support for `php` `7.4` [#1891](https://github.com/lando/lando/pull/1892)
* Added `json` and `table` formats to some `lando` commands [#1737](https://github.com/lando/lando/issues/1737)
* Added compatibility for Docker Desktop `2.2.0.4` on macOS and Windows [#1975](https://github.com/lando/lando/issues/1975)
* Fixed bug causing cli output colorization in non `TTY` contexts [#1789](https://github.com/lando/lando/issues/1789)
* Fixed bug causing `memcached` to not boot up correctly [#1827](https://github.com/lando/lando/issues/1827)
* Improved macOS and Windows Lando installers [#1975](https://github.com/lando/lando/issues/1975)
* Improved build step and restart performance [#2013](https://github.com/lando/lando/issues/2013)
* Rebased `lando` on `node` `12` for MOAR SPEEDS [#2037](https://github.com/lando/lando/issues/2037)
* Removed lingering reference to `Git for Windows` in Windoze installer [#1865](https://github.com/lando/lando/issues/1865)
* Updated to `docker-compose` `1.25.4` [#1975](https://github.com/lando/lando/issues/1975)
* Updated to Docker Desktop `2.2.0.4` for macOS and Windows [#1975](https://github.com/lando/lando/issues/1975)
* Updated `xdebug` to latest in `php` `7.2` and `7.3`
* Updated functional tests to use `hyperdrive 0.6.1` [#2037](https://github.com/lando/lando/issues/2037)

**ALSO, STILL, SERIOUSLY, READ THE DOCS!: https://docs.lando.dev/**<|MERGE_RESOLUTION|>--- conflicted
+++ resolved
@@ -6,11 +6,8 @@
 
 * Fixed bug causing `db-import` wipe to fail on `views` [#2516](https://github.com/lando/lando/pull/2516)
 * Fixed bug causing `db-import` wipe to fail on table names with hypens [#2478](https://github.com/lando/lando/pull/2478)
-<<<<<<< HEAD
-* Default `skip_permission_hardening` to true on Pantheon Drupal sites [#2504](https://github.com/lando/lando/pull/2504)
-=======
 * Fixed bug causing `lando pull` to not correctly exclude `cache` data for `pantheon` sites
->>>>>>> 989ecf36
+* Set `skip_permission_hardening` to `true` by default on Pantheon Drupal sites [#2504](https://github.com/lando/lando/pull/2504)
 
 [What does pre-release mean?](https://docs.lando.dev/config/releases.html)
 
