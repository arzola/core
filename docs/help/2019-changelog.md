--- conflicted
+++ resolved
@@ -1,10 +1,9 @@
 # 2019
 
-<<<<<<< HEAD
 ## Unreleased
 
 * Added support for SOLR 8 [#1765](https://github.com/lando/lando/pull/1765)
-=======
+
 ## v3.0.0-rc.22 - [October 7, 2019](https://github.com/lando/lando/releases/tag/v3.0.0-rc.22)
 
 **WHILE WE'VE TRIED TO MAINTAIN BACKWARDS COMPATIBILITY WE RECOMMEND YOU READ THE BELOW IF YOU ARE UPDATING FROM PRE RC2**
@@ -28,7 +27,6 @@
 * Fixed upstream bug with `apache` [#1804](https://github.com/lando/lando/issues/1804)
 * Fixed upstream bug with `memcached` [#1804](https://github.com/lando/lando/issues/1804)
 * Improved documentation search with Algolia [#1756](https://github.com/lando/lando/issues/1756)
->>>>>>> 0e1588ac
 
 ## v3.0.0-rc.20 - [August 16, 2019](https://github.com/lando/lando/releases/tag/v3.0.0-rc.20)
 
