--- conflicted
+++ resolved
@@ -1,10 +1,7 @@
 # 2021
 
-<<<<<<< HEAD
 * Writes vm.max_map_count only if necessary and writable [#2884](https://github.com/lando/lando/issues/2880).
-=======
 * Uses `semver.coerce()` to get a valid semantic version number for PHP. [#2884](https://github.com/lando/lando/issues/2884)
->>>>>>> c2172115
 
 ## v3.0.26 - [February 23, 2021](https://github.com/lando/lando/releases/tag/v3.0.26)
 
