--- conflicted
+++ resolved
@@ -12,11 +12,8 @@
 
 ## Supported versions
 
-<<<<<<< HEAD
 *   [13](https://hub.docker.com/r/_/node/)
 *   [12.4 - 12.16](https://hub.docker.com/r/_/node/)
-=======
->>>>>>> 0e441d5a
 *   [12](https://hub.docker.com/r/_/node/)
 *   [11](https://hub.docker.com/r/_/node/)
 *   [11.4 - 11.15](https://hub.docker.com/r/_/node/)
