'use strict';

// Modules
const _ = require('lodash');
const chalk = require('chalk');
const fs = require('fs');
const path = require('path');
// @TODO: not the best to reach back this far
const moveConfig = require('./../../../../lib/utils').moveConfig;
const utils = require('./../../lib/utils');

/*
 * The lowest level lando service, this is where a lot of the deep magic lives
 * @TODO
 */
module.exports = {
  name: '_lando',
  parent: '_compose',
  builder: parent => class LandoService extends parent {
    constructor(
      id,
      {
        name,
        type,
        userConfRoot,
        version,
        app = '',
        confDest = '',
        confSrc = '',
        config = {},
        data = `data_${name}`,
        dataHome = `home_${name}`,
        entrypoint = '/lando-entrypoint.sh',
        home = '',
        moreHttpPorts = [],
        info = {},
        legacy = [],
        meUser = 'www-data',
        patchesSupported = false,
        pinPairs = {},
        ports = [],
        project = '',
        overrides = {},
        refreshCerts = false,
        remoteFiles = {},
        scripts = [],
        sport = '443',
        ssl = false,
        sslExpose = true,
        supported = ['custom'],
        root = '',
        webroot = '/app',
      } = {},
      ...sources
    ) {
      // Add custom to list of supported
      supported.push('custom');

      // If this version is not supported throw an error
      // @TODO: get this someplace else for unit tezting
      if (!_.includes(supported, version)) {
        if (!patchesSupported || !_.includes(utils.stripWild(supported), utils.stripPatch(version))) {
          throw Error(`${type} version ${version} is not supported`);
        }
      }
      if (_.includes(legacy, version)) {
        console.log(chalk.yellow(`${type} version ${version} is a legacy version! We recommend upgrading.`));
      }

      // Move our config into the userconfroot if we have some
      // NOTE: we need to do this because on macOS and Windows not all host files
      // are shared into the docker vm
      if (fs.existsSync(confSrc)) moveConfig(confSrc, confDest);

      // Get some basic locations
      const scriptsDir = path.join(userConfRoot, 'scripts');
      const entrypointScript = path.join(scriptsDir, 'lando-entrypoint.sh');
      const addCertsScript = path.join(scriptsDir, 'add-cert.sh');
      const refreshCertsScript = path.join(scriptsDir, 'refresh-certs.sh');
      const loadKeysScript = path.join(scriptsDir, 'load-keys.sh');

      // Handle volumes
      const volumes = [
        `${userConfRoot}:/lando:delegated`,
        `${scriptsDir}:/helpers`,
        `${entrypointScript}:/lando-entrypoint.sh`,
        `${dataHome}:/var/www`,
      ];

      // Add in some more dirz if it makes sense
      if (home) {
        volumes.push(`${home}:/user:delegated`);
        volumes.push(`${loadKeysScript}:/scripts/load-keys.sh`);
      }

      // Add in any custom pre-runscripts
      _.forEach(scripts, script => {
        const local = path.resolve(root, script);
        const remote = path.join('/scripts', path.basename(script));
        volumes.push(`${local}:${remote}`);
      });

      // Handle custom config files
      _.forEach(config, (file, type) => {
        if (_.has(remoteFiles, type)) {
          const local = path.resolve(root, config[type]);
          const remote = remoteFiles[type];
          volumes.push(`${local}:${remote}`);
        }
      });

      // Handle ssl
      if (ssl) {
        volumes.push(`${addCertsScript}:/scripts/add-cert.sh`);
        if (sslExpose) ports.push(sport);
      }

      // Handle cert refresh
      // @TODO: this might only be relevant to the proxy, if so let's move it there
      if (refreshCerts) volumes.push(`${refreshCertsScript}:/scripts/refresh-certs.sh`);
      // Handle Environment
      const environment = {LANDO_SERVICE_NAME: name, LANDO_SERVICE_TYPE: type};
      // Handle http ports
      const labels = {'io.lando.http-ports': _.uniq(['80', '443'].concat(moreHttpPorts)).join(',')};
      // Set a reasonable log size
      const logging = {driver: 'json-file', options: {'max-file': '3', 'max-size': '10m'}};

      // Add named volumes and other thingz into our primary service
      const namedVols = {};
      _.set(namedVols, data, {});
      _.set(namedVols, dataHome, {});
      sources.push({
<<<<<<< HEAD
        services: _.set({}, name, {entrypoint, environment, labels, ports, volumes}),
=======
        services: _.set({}, name, {
          entrypoint: '/lando-entrypoint.sh',
          environment,
          labels,
          logging,
          ports,
          volumes,
        }),
>>>>>>> 23042678
        volumes: namedVols,
      });

      // Add a final source if we need to pin pair
      if (_.includes(_.keys(pinPairs), version)) {
        sources.push({services: _.set({}, name, {image: _.get(pinPairs, version, version)})});
      }

      // Add our overrides at the end
      sources.push({services: _.set({}, name, utils.normalizeOverrides(overrides, root))});

      // Add some info basics
      info.config = config;
      info.service = name;
      info.type = type;
      info.version = version;
      info.meUser = meUser;

      // Pass it down
      super(id, info, ...sources);
    };
  },
};<|MERGE_RESOLUTION|>--- conflicted
+++ resolved
@@ -130,18 +130,14 @@
       _.set(namedVols, data, {});
       _.set(namedVols, dataHome, {});
       sources.push({
-<<<<<<< HEAD
-        services: _.set({}, name, {entrypoint, environment, labels, ports, volumes}),
-=======
         services: _.set({}, name, {
-          entrypoint: '/lando-entrypoint.sh',
+          entrypoint,
           environment,
           labels,
           logging,
           ports,
           volumes,
         }),
->>>>>>> 23042678
         volumes: namedVols,
       });
 
