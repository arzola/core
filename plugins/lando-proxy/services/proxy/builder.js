'use strict';

// Modules
const _ = require('lodash');

/*
 * Helper to get core proxy service
 */
const getProxy = (domain, cert, key, version = 'unknown') => {
  const certs = [cert, key].join(',');
  return {
    services: {
      proxy: {
        image: 'traefik:1.6.3-alpine',
        command: [
          '/entrypoint.sh',
          '--defaultEntryPoints=https,http',
          '--docker',
          `--docker.domain=${domain}`,
          '--entryPoints="Name:http Address::80"',
          `--entrypoints="Name:https Address::443 TLS:${certs}"`,
          '--logLevel=DEBUG',
          '--web',
        ].join(' '),
        environment: {
          LANDO_VERSION: version,
        },
        labels: {
          'traefik.frontend.rule': `Host:mustachedmanwiththecape`,
        },
        networks: ['edge'],
        volumes: [
          '/var/run/docker.sock:/var/run/docker.sock',
          '/dev/null:/traefik.toml',
        ],
      },
    },
    networks: {
      edge: {
        driver: 'bridge',
      },
    },
  };
};

/*
 * Helper to get proxy ports service
 */
const getPorts = (http, https, dash, proxyIpAddr) => ({
  services: {
    proxy: {
      ports: [
        _.compact([proxyIpAddr, http, '80']).join(':'),
        _.compact([proxyIpAddr, https, '443']).join(':'),
        _.compact([proxyIpAddr, dash, '8080']).join(':'),
      ],
    },
  },
});

/*
 * Build traefix proxis
 */
module.exports = {
  name: '_proxy',
  parent: '_landoutil',
  config: {
    version: 'custom',
    type: 'traefix',
    name: 'proxy',
    ssl: true,
    refreshCerts: true,
  },
  // @TODO: ssl=true here currently exposes two ports into 443, should we separate ssl/addcerts?
  builder: (parent, config) => class LandoProxy extends parent {
    constructor(http, https, options) {
<<<<<<< HEAD
      const proxy = getProxy(options.proxyDomain, options.proxyCert, options.proxyKey, options.version);
      const ports = getPorts(http, https, options.proxyDash);
=======
      const proxy = getProxy(options.proxyDomain, options.proxyCert, options.proxyKey);
      const ports = getPorts(http, https, options.proxyDash, options.proxyIpAddr);
>>>>>>> 36f75661
      const augment = {
        env: _.cloneDeep(options.appEnv),
        labels: _.cloneDeep(options.appLabels),
        userConfRoot: options.userConfRoot,
      };
      super('proxy', _.merge({}, config, augment), proxy, ports);
    };
  },
};<|MERGE_RESOLUTION|>--- conflicted
+++ resolved
@@ -6,7 +6,7 @@
 /*
  * Helper to get core proxy service
  */
-const getProxy = (domain, cert, key, version = 'unknown') => {
+const getProxy = ({domain, cert, key, version = 'unknown'} = {}) => {
   const certs = [cert, key].join(',');
   return {
     services: {
@@ -46,13 +46,13 @@
 /*
  * Helper to get proxy ports service
  */
-const getPorts = (http, https, dash, proxyIpAddr) => ({
+const getPorts = (http, https, dash) => ({
   services: {
     proxy: {
       ports: [
-        _.compact([proxyIpAddr, http, '80']).join(':'),
-        _.compact([proxyIpAddr, https, '443']).join(':'),
-        _.compact([proxyIpAddr, dash, '8080']).join(':'),
+        [http, '80'].join(':'),
+        [https, '443'].join(':'),
+        [dash, '8080'].join(':'),
       ],
     },
   },
@@ -74,13 +74,8 @@
   // @TODO: ssl=true here currently exposes two ports into 443, should we separate ssl/addcerts?
   builder: (parent, config) => class LandoProxy extends parent {
     constructor(http, https, options) {
-<<<<<<< HEAD
-      const proxy = getProxy(options.proxyDomain, options.proxyCert, options.proxyKey, options.version);
+      const proxy = getProxy(options);
       const ports = getPorts(http, https, options.proxyDash);
-=======
-      const proxy = getProxy(options.proxyDomain, options.proxyCert, options.proxyKey);
-      const ports = getPorts(http, https, options.proxyDash, options.proxyIpAddr);
->>>>>>> 36f75661
       const augment = {
         env: _.cloneDeep(options.appEnv),
         labels: _.cloneDeep(options.appLabels),
