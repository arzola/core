'use strict';

// Modules
const _ = require('lodash');
const escape = require('./../../../lib/utils').shellEscape;
const getUser = require('./../../../lib/utils').getUser;
const getCliEnvironment = require('./../../../lib/utils').getCliEnvironment;
const path = require('path');

/*
 * Helper to map the cwd on the host to the one in the container
 */
const getContainerPath = (appRoot, appMount = undefined) => {
  // if appmount is undefined then dont even try
  if (appMount === undefined) return undefined;
  // Break up our app root and cwd so we can get a diff
  const cwd = process.cwd().split(path.sep);
  const dir = _.drop(cwd, appRoot.split(path.sep).length);
  // Add our in-container app root
  // this will always be /app
  dir.unshift(appMount);
  // Return the directory
  return dir.join('/');
};

/*
 * Build docker exec opts
 */
const getExecOpts = (docker, datum) => {
  const exec = [docker, 'exec'];
  // Should only use this if we have to
  if (process.stdin.isTTY) exec.push('--tty');
  // Should only set interactive in node mode
  if (process.lando === 'node') exec.push('--interactive');
  // add workdir if we can
  if (datum.opts.workdir) {
    exec.push('--workdir');
    exec.push(datum.opts.workdir);
  }
  // Add user
  exec.push('--user');
  exec.push(datum.opts.user);
  // Add envvvars
  _.forEach(datum.opts.environment, (value, key) => {
    exec.push('--env');
    exec.push(`${key}=${value}`);
  });
  // Add id
  exec.push(datum.id);
  return exec;
};

/*
 * Helper to get dynamic service keys for stripping
 */
const getDynamicKeys = (answer, answers = {}) => _(answers)
  .map((value, key) => ({key, value}))
  .filter(data => data.value === answer)
  .map(data => data.key)
  .map(key => (_.size(key) === 1) ? `-${key}` : `--${key}`)
  .value();

/*
 * Helper to handle dynamic services
 *
 * Set SERVICE from answers and strip out that noise from the rest of
 * stuff, check answers/argv for --service or -s, validate and then remove
 */
const handleDynamic = (config, options = {}, answers = {}) => {
  if (_.startsWith(config.service, ':')) {
    const answer = answers[config.service.split(':')[1]];
    // Remove dynamic service option from argv
    _.remove(process.argv, arg => _.includes(getDynamicKeys(answer, answers).concat(answer), arg));
    // Return updated config
    return _.merge({}, config, {service: answers[config.service.split(':')[1]]});
  } else {
    return config;
  }
};

/*
 * Helper to process args
 *
 * We assume pass through commands so let's use argv directly and strip out
 * the first three assuming they are [node, lando.js, options.name]'
 * Check to see if we have global lando opts and remove them if we do
 */
const handleOpts = (config, argopts = []) => {
  // Append any user specificed opts
  argopts = argopts.concat(process.argv.slice(3));
  // If we have no args then just return right away
  if (_.isEmpty(argopts)) return config;
  // Return
  return _.merge({}, config, {args: argopts});
};

/*
 * Helper to get passthru options
 */
const handlePassthruOpts = (options = {}, answers = {}) => _(options)
  .map((value, key) => _.merge({}, {name: key}, value))
  .filter(value => value.passthrough === true && !_.isNil(answers[value.name]))
  .map(value => `--${value.name}=${answers[value.name]}`)
  .value();

/*
 * Helper to convert a command into config object
 */
const parseCommand = (cmd, service) => ({
  command: (_.isObject(cmd)) ? cmd[_.first(_.keys(cmd))] : cmd,
  service: (_.isObject(cmd)) ? _.first(_.keys(cmd)) : service,
});

/*
 * Helper to build commands
 */
<<<<<<< HEAD
exports.buildCommand = (app, command, service, user, env = {}, dir = undefined, appMount = undefined) => ({
  id: `${app.project}_${service}_1`,
  compose: app.compose,
  project: app.project,
  cmd: command,
  opts: _.pickBy({
    environment: getCliEnvironment(env),
    mode: 'attach',
    workdir: dir || getContainerPath(app.root, appMount),
    user: (user === null) ? getUser(service, app.info) : user,
    services: _.compact([service]),
    hijack: false,
    autoRemove: true,
  }, _.identity),
});
=======
exports.buildCommand = (app, command, service, user, env = {}, dir = undefined) => {
  return {
    id: `${app.project}-${service}-1`,
    compose: app.compose,
    project: app.project,
    cmd: command,
    opts: {
      environment: getCliEnvironment(env),
      mode: 'attach',
      workdir: dir || getContainerPath(app.root),
      user: (user === null) ? getUser(service, app.info) : user,
      services: _.compact([service]),
      hijack: false,
      autoRemove: true,
    },
  };
};
>>>>>>> 263bf4fc

/*
 * Helper to build docker exec command
 */
exports.dockerExec = (injected, stdio, datum = {}) => {
  // Depending on whether injected is the app or lando
  const dockerBin = injected.config.dockerBin || injected._config.dockerBin;
  const opts = {mode: 'attach', cstdio: stdio};
  // Run run run
  return injected.shell.sh(getExecOpts(dockerBin, datum).concat(datum.cmd), opts);
};

/*
 * Helper to get tts
 */
exports.getToolingTasks = (config, app) => _(config)
  .map((task, name) => _.merge({}, task, {app, name}))
  .filter(task => _.isObject(task))
  .value();

/*
 * Helper to parse tooling config options
 */
exports.parseConfig = (cmd, service, options = {}, answers = {}) => _(cmd)
  // Put into an object so we can handle "multi-service" tooling
  .map(cmd => parseCommand(cmd, service))
  // Handle dynamic services
  .map(config => handleDynamic(config, options, answers))
  // Add in any argv extras if they've been passed in
  .map(config => handleOpts(config, handlePassthruOpts(options, answers)))
  // Wrap the command in /bin/sh if that makes sense
  .map(config => _.merge({}, config, {command: escape(config.command, true, config.args)}))
  // Add any args to the command and compact to remove undefined
  .map(config => _.merge({}, config, {command: _.compact(config.command.concat(config.args))}))
  // Put into an object
  .value();

/*
 * Helper to get defaults
 */
exports.toolingDefaults = ({
  name,
  app = {},
  appMount,
  cmd = name,
  dir,
  description = `Runs ${name} commands`,
  env = {},
  options = {},
  service = '',
  stdio = ['inherit', 'pipe', 'pipe'],
  user = null,
  } = {}) =>
  ({
    name,
    app: app,
    appMount: appMount,
    cmd: !_.isArray(cmd) ? [cmd] : cmd,
    dir,
    env,
    describe: description,
    options: options,
    service: service,
    stdio: stdio,
    user,
  });<|MERGE_RESOLUTION|>--- conflicted
+++ resolved
@@ -114,9 +114,8 @@
 /*
  * Helper to build commands
  */
-<<<<<<< HEAD
 exports.buildCommand = (app, command, service, user, env = {}, dir = undefined, appMount = undefined) => ({
-  id: `${app.project}_${service}_1`,
+  id: `${app.project}-${service}-1`,
   compose: app.compose,
   project: app.project,
   cmd: command,
@@ -130,25 +129,6 @@
     autoRemove: true,
   }, _.identity),
 });
-=======
-exports.buildCommand = (app, command, service, user, env = {}, dir = undefined) => {
-  return {
-    id: `${app.project}-${service}-1`,
-    compose: app.compose,
-    project: app.project,
-    cmd: command,
-    opts: {
-      environment: getCliEnvironment(env),
-      mode: 'attach',
-      workdir: dir || getContainerPath(app.root),
-      user: (user === null) ? getUser(service, app.info) : user,
-      services: _.compact([service]),
-      hijack: false,
-      autoRemove: true,
-    },
-  };
-};
->>>>>>> 263bf4fc
 
 /*
  * Helper to build docker exec command
