#!/bin/bash
set -eo pipefail

CA="~/.lando/certs/LandoCA.crt"
DEBUG=0

debug() {
  if [ "${DEBUG}" == 1 ]; then printf '%s\n' "$1" >&2; fi
}

# PARSE THE ARGZZ
while (( "$#" )); do
  case "$1" in
    -c|--ca)
      CA="$2"
      shift 2
    ;;
    -c=*|--ca=*)
      CA="${1#*=}"
      shift
    ;;
    --debug)
      DEBUG=1
      shift
    ;;
    --)
      shift
      break
    ;;
    -*|--*=)
      shift
    ;;
    *)
      shift
    ;;
  esac
done

# debug
debug "running script with:"
debug "CA: $CA"
debug "CI: ${CI:-}"
debug "DEBUG: $DEBUG"

# Paths to the os-release files
OS_RELEASE_FILE="/etc/os-release"
USR_OS_RELEASE_FILE="/usr/lib/os-release"

if [ -f "$OS_RELEASE_FILE" ]; then
  OS_RELEASE_FILE="$USR_OS_RELEASE_FILE"
else
  echo "Neither $OS_RELEASE_FILE nor $USR_OS_RELEASE_FILE found." >&2
  exit 1
fi

export LANDO_LINUX_DISTRO=$(grep -E '^ID=' "$OS_RELEASE_FILE" | cut -d '=' -f 2 | tr -d '"')
export LANDO_LINUX_DISTRO_LIKE=$(grep -E '^ID_LIKE=' "$OS_RELEASE_FILE" | cut -d '=' -f 2 | tr -d '"')
export LANDO_LINUX_NAME=$(grep -E '^NAME=' "$OS_RELEASE_FILE" | cut -d '=' -f 2 | tr -d '"')

# Function to set package manager based on distro
set_package_manager() {
  case "$1" in
    alpine)
      export LANDO_LINUX_PACKAGE_MANAGER="apk"
      ;;
    arch|archarm|manjaro)
      export LANDO_LINUX_PACKAGE_MANAGER="pacman"
      ;;
    centos)
      export LANDO_LINUX_PACKAGE_MANAGER="yum"
      ;;
    debian|pop|ubuntu)
      export LANDO_LINUX_PACKAGE_MANAGER="apt"
      ;;
    fedora)
      export LANDO_LINUX_PACKAGE_MANAGER="dnf"
      ;;
    ol)
      export LANDO_LINUX_PACKAGE_MANAGER="microdnf"
      ;;
    *)
      return 1
      ;;
  esac
  return 0
}

# Find correct package manager based on DISTRO
<<<<<<< HEAD
if ! set_package_manager "$LANDO_LINUX_DISTRO"; then
  # If DISTRO is not recognized, check ID_LIKE
  IFS=' ' read -ra DISTRO_LIKE <<< "$LANDO_LINUX_DISTRO_LIKE"
  for distro in "${DISTRO_LIKE[@]}"; do
    if set_package_manager "$distro"; then
      debug "$LANDO_LINUX_NAME ($LANDO_LINUX_DISTRO) is not directly supported. Falling back to $distro-like behavior."
      break
    fi
  done
fi

# If still not set, exit with error
if [ -z "$LANDO_LINUX_PACKAGE_MANAGER" ]; then
  echo "$LANDO_LINUX_DISTRO not supported! Could not locate package manager!" >&2
  exit 1
fi
=======
case "$LANDO_LINUX_DISTRO" in
  alpine)
    export LANDO_LINUX_PACKAGE_MANAGER="apk"
    ;;
  arch|archarm|manjaro|endeavouros)
    export LANDO_LINUX_PACKAGE_MANAGER="pacman"
    ;;
  centos)
    export LANDO_LINUX_PACKAGE_MANAGER="yum"
    ;;
  debian|pop|ubuntu)
    export LANDO_LINUX_PACKAGE_MANAGER="apt"
    ;;
  fedora)
    export LANDO_LINUX_PACKAGE_MANAGER="dnf"
    ;;
  ol)
    export LANDO_LINUX_PACKAGE_MANAGER="microdnf"
    ;;
  *)
    echo "$LANDO_LINUX_DISTRO not supported! Could not locate package manager!" >&2
    exit 1
    ;;
esac
>>>>>>> 6b4612a8

# Use PACKAGE_MANAGER env var if available, argument if not
if ! command -v "$LANDO_LINUX_PACKAGE_MANAGER" > /dev/null 2>&1; then
  echo "$LANDO_LINUX_PACKAGE_MANAGER could not be found." >&2
  exit 1
fi

debug LANDO_LINUX_DISTRO="$LANDO_LINUX_DISTRO"
debug LANDO_LINUX_DISTRO_LIKE="$LANDO_LINUX_DISTRO_LIKE"
debug LANDO_LINUX_PACKAGE_MANAGER="$LANDO_LINUX_PACKAGE_MANAGER"

# make sure we have needed commandz
if [ ! -x "$(command -v update-ca-certificates)" ]; then
  case $LANDO_LINUX_PACKAGE_MANAGER in
    apk)
      apk add ca-certificates
      ;;
    apt)
      apt install -y ca-certificates
      ;;
    pacman)
      pacman -Sy --noconfirm ca-certificates-utils
      ;;
  esac
fi

if [ ! -x "$(command -v update-ca-trust)" ]; then
  case $LANDO_LINUX_PACKAGE_MANAGER in
    dnf)
      dnf install -y ca-certificates
      ;;
    microdnf)
      microdnf install ca-certificates
      ;;
    yum)
      yum install -y ca-certificates
      ;;
  esac
fi

# abort if we cannot install the things we need
if [ ! -x "$(command -v update-ca-certificates)" ] && [ ! -x "$(command -v update-ca-trust)" ]; then
  echo "$LANDO_LINUX_PACKAGE_MANAGER not supported! Could not install ca-certs!" >&2
  exit 1
fi

# move all cas to the correct place and update trust
case $LANDO_LINUX_PACKAGE_MANAGER in
  dnf|microdnf|yum|pacman)
    mkdir -p /etc/pki/ca-trust/source/anchors
    cp -r "$CA" /etc/pki/ca-trust/source/anchors/
    update-ca-trust
    ;;
  *)
    mkdir -p /usr/local/share/ca-certificates
    cp -r "$CA" /usr/local/share/ca-certificates/
    update-ca-certificates
    ;;
esac
<|MERGE_RESOLUTION|>--- conflicted
+++ resolved
@@ -63,13 +63,13 @@
     alpine)
       export LANDO_LINUX_PACKAGE_MANAGER="apk"
       ;;
-    arch|archarm|manjaro)
+    arch|archarm|endeavouros|manjaro)
       export LANDO_LINUX_PACKAGE_MANAGER="pacman"
       ;;
     centos)
       export LANDO_LINUX_PACKAGE_MANAGER="yum"
       ;;
-    debian|pop|ubuntu)
+    debian|linuxmint|pop|ubuntu)
       export LANDO_LINUX_PACKAGE_MANAGER="apt"
       ;;
     fedora)
@@ -86,7 +86,6 @@
 }
 
 # Find correct package manager based on DISTRO
-<<<<<<< HEAD
 if ! set_package_manager "$LANDO_LINUX_DISTRO"; then
   # If DISTRO is not recognized, check ID_LIKE
   IFS=' ' read -ra DISTRO_LIKE <<< "$LANDO_LINUX_DISTRO_LIKE"
@@ -103,32 +102,6 @@
   echo "$LANDO_LINUX_DISTRO not supported! Could not locate package manager!" >&2
   exit 1
 fi
-=======
-case "$LANDO_LINUX_DISTRO" in
-  alpine)
-    export LANDO_LINUX_PACKAGE_MANAGER="apk"
-    ;;
-  arch|archarm|manjaro|endeavouros)
-    export LANDO_LINUX_PACKAGE_MANAGER="pacman"
-    ;;
-  centos)
-    export LANDO_LINUX_PACKAGE_MANAGER="yum"
-    ;;
-  debian|pop|ubuntu)
-    export LANDO_LINUX_PACKAGE_MANAGER="apt"
-    ;;
-  fedora)
-    export LANDO_LINUX_PACKAGE_MANAGER="dnf"
-    ;;
-  ol)
-    export LANDO_LINUX_PACKAGE_MANAGER="microdnf"
-    ;;
-  *)
-    echo "$LANDO_LINUX_DISTRO not supported! Could not locate package manager!" >&2
-    exit 1
-    ;;
-esac
->>>>>>> 6b4612a8
 
 # Use PACKAGE_MANAGER env var if available, argument if not
 if ! command -v "$LANDO_LINUX_PACKAGE_MANAGER" > /dev/null 2>&1; then
