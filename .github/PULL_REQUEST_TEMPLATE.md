--- conflicted
+++ resolved
@@ -5,13 +5,8 @@
 the easier it will be for us to merge in your changes with confidence**
 
 - [ ] My code passes relevant CI status checks
-<<<<<<< HEAD
-- [ ] My code includes a test if applicable ([see here](http://docs.lndo.io/developers/testing))
-- [ ] My code includes an update to the CHANGELOG ([see here](https://github.com/kalabox/lando/tree/master/docs/changelog))
-=======
 - [ ] My code includes a test if applicable ([see here](https://docs.lndo.io/dev/testing.html))
 - [ ] My code includes an update to the `CHANGELOG` ([see here](https://github.com/kalabox/lando/tree/master/docs/changelog))
->>>>>>> e21f2115
 - [ ] My code includes documentation updates if relevant.
 - [ ] I have pinged @pirog/@reynoldsalec/@serundeputy when I think my code is ready for prime time.
 
