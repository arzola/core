--- conflicted
+++ resolved
@@ -120,10 +120,6 @@
         alias:
           - dev
           - ${{ github.sha }}
-<<<<<<< HEAD
-
-=======
->>>>>>> 04cb8edb
     needs:
       - build-release-binary-alias
       - build-release-binary-branch
