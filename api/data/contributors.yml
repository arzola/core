- name: Mike Pirog
  role:
    - Everything
  bio: >-
    I'm the inventor of Lando and a co-founder @ <a
    href="https://thinktandem.io" target="_blank">Tandem</a>.
  location: Undisclosed Location
  github: pirog
  twitter: pirogcommamike
  title: Benevolent Dictator
  pic: 'https://www.gravatar.com/avatar/dc1322b3ddd0ef682862d7f281c821bb'
  id: 0374ef006c170c19a0fddcf006415d548058e1f7
- name: Geoff St. Pierre
  role:
    - Everything
  location: 'Springfield, MA'
  github: serundeputy
  twitter: serundeputy
  title: Maintainer
  pic: 'https://www.gravatar.com/avatar/e103c2a2a8f8caf5848b38b80422cdd9'
  id: 1b7e5dde94920e1eb0de98c51427373f1c522588
- name: Dustin LeBlanc
  role:
    - Everything
  location: 'Ithaca, NY'
  github: dustinleblanc
  twitter: DustinLeblanc
  title: Maintainer
  pic: 'https://www.gravatar.com/avatar/e61caccbbfd817bc8b52c0395ba888a6'
  id: 433bd1bd859bb7eb64c7be9f0acd798692d49b62
<<<<<<< HEAD
- name: Aaron Feledy
  role:
    - Code
    - Documentation
    - Evangelism
    - Events
    - Guides and Tutorials
=======
- name: Amy Helfman
  role:
    - Content
    - Documentation
    - Evangelism
    - Guides and Tutorials
  location: 'Cambridge, MA'
  github: amyh
  twitter: webczarina
  title: Contributor
  pic: 'https://www.gravatar.com/avatar/2c6cdc36a10d55f3028f30625f16fb1d'
  id: 76867213a544e4ee9b93caeb2857fccdc0c5efbf
- name: Atilla Manyon
  role:
    - Code
    - DevOps
  bio: I shred code
  location: Undisclosed
  github: smutlord
  title: Contributor
  pic: 'https://s.gravatar.com/avatar/b94fb6501cf666caf2b8f47d4e4e3b1c'
  id: 433bd1bd859bb74aa4c7be9f0acd798692d49b62
- name: Aaron Feledy
  role:
    - Documentation
    - Evangelism
    - Events
>>>>>>> e8163d73
    - Issues
    - Support
  bio: >-
    Aaron Feledy is a Drupal consultant, developer, and the owner of <a
    href="http://arrow.one" target="_blank">Arrow One Solutions</a>.
  location: 'Chicago, IL'
  github: aaronfeledy
  twitter: aaronfeledy
  title: Contributor
  pic: 'https://www.gravatar.com/avatar/94951b20009cc3229a292213135a11f9'
<<<<<<< HEAD
  id: c04e9d90c77dfe1891cfdfafaff854a9106fd64e
=======
  id: c04e9d90c77dfe1891cfdfafaff854a9106fd64e
- name: Jason Purdy
  role:
    - Content
    - Documentation
    - Evangelism
    - Events
    - Guides and Tutorials
    - Meetups
    - Outreach
    - Training
  bio: >-
    Disciple of Jesus, Husband, Father and Developer (Drupal, PHP, JS, HTML/CSS,
    Web and Android) and home chef; that should cover it for now.
  location: 'Apex, NC'
  github: purdy
  twitter: jason_purdy
  title: Contributor
  pic: 'https://www.gravatar.com/avatar/cb8c34b202e121d059c955433511f0b9'
  id: 1a7cb15c9746209501ccf1491a103486c898d426
- name: Jace Bennest
  role:
    - Guides and Tutorials
  bio: Software Developer
  location: 'Vancouver, BC'
  github: thejacer87
  twitter: thejacer87
  title: Contributor
  pic: >-
    https://avatars0.githubusercontent.com/u/6412919?s=460&u=b96d856896743523cec75bad1d9aec42a7f8a25e&v=4
  id: 7468656a616365723837
- name: Jonathan Shaw
  role:
    - Documentation
    - Guides and Tutorials
  bio: Wishes to spend more time building websites and less wrangling devops.
  location: 'Stroud, UK'
  github: jonathanjfshaw
  title: Contributor
  pic: 'https://www.gravatar.com/avatar/ba46283b2033d3a0201f2042746f81e7'
  id: 2ce47e11022bb050f0a5108b762727f7d1d61ff9
- name: Ed Reel
  role:
    - Code
    - Content
    - DevOps
    - Documentation
    - Evangelism
    - Events
    - Guides and Tutorials
    - Issues
    - Meetups
    - Outreach
    - Support
    - Training
  bio: >-
    I'm an aspiring digital nomad.  My interests include Drupal development,
    DevOps, Open Source and Raspberry PI.  I usually hack before I RTFM.
  location: 'Georgetown, TX'
  github: uberhacker
  twitter: twittedreel
  title: Contributor
  pic: 'https://www.gravatar.com/avatar/f497380919da21a23b0fbfc3e432bd7c'
  id: 63f68148475e08669c982e3a5c99b7ed0b948918
- name: Christopher Martin
  role:
    - Code
    - Documentation
    - Evangelism
    - Issues
    - Meetups
    - Support
    - Training
  bio: >-
    Engineer at Four Kitchens, I spread the love of lando to all developers who
    are willing to listen.
  location: 'Round Rock, TX'
  github: ccjjmartin
  twitter: ccjjmartin
  title: Contributor
  pic: 'https://www.gravatar.com/avatar/c5d9dad14053873b6a14a7ac7578fa07'
  id: 955b2adfdf4e3a35f8266a2e209f88853bdd5047
>>>>>>> e8163d73
<|MERGE_RESOLUTION|>--- conflicted
+++ resolved
@@ -28,15 +28,6 @@
   title: Maintainer
   pic: 'https://www.gravatar.com/avatar/e61caccbbfd817bc8b52c0395ba888a6'
   id: 433bd1bd859bb7eb64c7be9f0acd798692d49b62
-<<<<<<< HEAD
-- name: Aaron Feledy
-  role:
-    - Code
-    - Documentation
-    - Evangelism
-    - Events
-    - Guides and Tutorials
-=======
 - name: Amy Helfman
   role:
     - Content
@@ -61,10 +52,10 @@
   id: 433bd1bd859bb74aa4c7be9f0acd798692d49b62
 - name: Aaron Feledy
   role:
+    - Code
     - Documentation
     - Evangelism
     - Events
->>>>>>> e8163d73
     - Issues
     - Support
   bio: >-
@@ -75,9 +66,6 @@
   twitter: aaronfeledy
   title: Contributor
   pic: 'https://www.gravatar.com/avatar/94951b20009cc3229a292213135a11f9'
-<<<<<<< HEAD
-  id: c04e9d90c77dfe1891cfdfafaff854a9106fd64e
-=======
   id: c04e9d90c77dfe1891cfdfafaff854a9106fd64e
 - name: Jason Purdy
   role:
@@ -159,5 +147,4 @@
   twitter: ccjjmartin
   title: Contributor
   pic: 'https://www.gravatar.com/avatar/c5d9dad14053873b6a14a7ac7578fa07'
-  id: 955b2adfdf4e3a35f8266a2e209f88853bdd5047
->>>>>>> e8163d73
+  id: 955b2adfdf4e3a35f8266a2e209f88853bdd5047